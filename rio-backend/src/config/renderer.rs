--- conflicted
+++ resolved
@@ -82,11 +82,7 @@
     }
 }
 
-<<<<<<< HEAD
-#[derive(Debug, Deserialize, Clone, PartialEq, Default)]
-=======
 #[derive(Debug, Default, Serialize, Deserialize, Clone, PartialEq)]
->>>>>>> b79a112c
 pub enum Backend {
     // Leave Sugarloaf/WGPU to decide
     #[serde(alias = "automatic")]
