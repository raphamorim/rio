--- conflicted
+++ resolved
@@ -2572,15 +2572,10 @@
         }
 
         self.colors[index] = Some(color_arr);
-<<<<<<< HEAD
-        self.event_proxy
-            .send_event(RioEvent::ColorChange(index, Some(color)), self.window_id);
-=======
         self.event_proxy.send_event(
             RioEvent::ColorChange(self.route_id, index, Some(color)),
             self.window_id,
         );
->>>>>>> 4981c391
     }
 
     #[inline]
@@ -2591,15 +2586,10 @@
         }
 
         self.colors[index] = None;
-<<<<<<< HEAD
-        self.event_proxy
-            .send_event(RioEvent::ColorChange(index, None), self.window_id);
-=======
         self.event_proxy.send_event(
             RioEvent::ColorChange(self.route_id, index, None),
             self.window_id,
         );
->>>>>>> 4981c391
     }
 
     #[inline]
