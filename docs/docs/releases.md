--- conflicted
+++ resolved
@@ -18,12 +18,9 @@
 - Kitty keyboard protocol is now enabled by default.
 - Allow `Renderer` to be configured cross-platform by `Platform` property.
 - Add `ToggleFullscreen` to configurable actions.
-<<<<<<< HEAD
 - Support for `CSI n I` (Cursor Forward Tabulation) to move the cursor forward by a specified number of tabs.
-=======
 - Always emit `1` for the first parameter when having modifiers in kitty keyboard protocol.
 - Microsoft Windows: fix the event loop not waking on accessibility requests.
->>>>>>> 5bc94a37
 
 ## 0.2.2
 
