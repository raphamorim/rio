--- conflicted
+++ resolved
@@ -13,6 +13,22 @@
 - Fix: Underline cursor not working.
 - Fix:  sixel: Text doesn't overwrite sixels [#636](https://github.com/raphamorim/rio/issues/636).
 - Initial support to Sixel protocol.
+- **breaking:** Revamp the cursor configuration
+
+Before:
+
+```toml
+cursor = '▇'
+blinking-cursor = false
+```
+
+After:
+
+```toml
+[cursor]
+shape = 'block'
+blinking = false
+```
 
 ## 0.1.11
 
@@ -36,26 +52,7 @@
 - Allow configuring with lowercase values for enums.
 - Rename `hide-cursor-when-typing` to `hide-mouse-cursor-when-typing`.
 - Cleanup selection once happens a resize.
-<<<<<<< HEAD
-- **breaking:** Revamp the cursor configuration
-
-Before:
-
-```toml
-cursor = '▇'
-blinking-cursor = false
-```
-
-After:
-
-```toml
-[cursor]
-shape = 'block'
-blinking = false
-```
-=======
 - Windows: Reduce WM_PAINT messages of thread target window.
->>>>>>> d42f0495
 
 ## 0.1.10
 
