---
title: 'Releases'
language: 'en'
---

# Releases

## 0.2.30 (unreleased)

<<<<<<< HEAD
- Add audible & visual bell support [#1284](https://github.com/raphamorim/rio/pull/1284)
- Fix blinking cursor issue [#1269](https://github.com/raphamorim/rio/issues/1269)
- Fix Rio uses UNC (\?\) path as working directory, breaking Neovim subprocesses on Windows
- Add NSCameraUseContinuityCameraDeviceType to plist for macOS
- **Fix Debian/Ubuntu package installation**: Resolved terminfo conflicts with system packages [#1264](https://github.com/raphamorim/rio/issues/1264)
  - Debian (.deb) packages no longer include terminfo files to avoid conflicts with ncurses-term
  - Users on Ubuntu 22.04 and older need to manually install terminfo after package installation
  - Debian 13+ and Ubuntu 24.04+ users get terminfo from system's ncurses-term package
  - RPM packages continue to include terminfo as before
=======
- Add audible & visual bell support [#1284](https://github.com/raphamorim/rio/pull/1284).

## 0.2.29

- Fix blinking cursor issue [#1269](https://github.com/raphamorim/rio/issues/1269).
- Fix Rio uses UNC (\?\) path as working directory, breaking Neovim subprocesses on Windows.
- Add NSCameraUseContinuityCameraDeviceType to plist for macOS.
>>>>>>> 7fb39710

## 0.2.28

- **Optimized rendering pipeline for improved performance**: Implemented deferred damage checking and render coalescing
  - Added Wakeup events to batch multiple rapid terminal updates into single render passes
  - Deferred damage calculation until render time to reduce unnecessary computations
  - Skip rendering for unfocused windows when `disable_unfocused_render` is enabled
  - Skip rendering for occluded windows when `disable_occluded_render` is enabled
  - Improved damage merging to always accumulate updates even when already marked dirty
  - Enhanced performance for rapid terminal output by coalescing non-synchronized updates

## 0.2.27

- Breaking: If `xterm-rio` is installed we prioritized it over `rio` terminfo.
- **Fix sixel/iterm2 graphics persistence issue**: Fixed graphics remaining visible when overwritten by text
  - Graphics are now properly removed when cells containing them are overwritten
  - Fixes issues with file managers like Yazi where images would persist incorrectly
  - Simplified graphics cleanup logic by removing unused ClearSubregion functionality
- **CJK Font Metrics**: Fixed CJK characters displaying "higher" than Latin characters [#1071](https://github.com/raphamorim/rio/issues/1071)
  - Implemented comprehensive CJK font metrics handling with consistent baseline adjustment
  - Fixed scrolling issues for mixed Latin and CJK text content
  - Added CJK character width measurement using "水" (water ideograph) as reference
  - Created consistent cell dimensions across different font types
  - Developed extensive test suite with 40+ font-related tests to verify fixes

## 0.2.26

- **Fix frame dropping in release builds**: Fixed an issue where release builds would drop frames due to damage event timing
  - Damage events are now emitted directly after parsing PTY data, ensuring proper batching
  - Removed redundant Wakeup event mechanism that was causing multiple renders per update
  - Synchronized update timeouts now properly emit damage events
  - Significantly improves rendering smoothness in optimized builds

## 0.2.25

- Fix: Rio doesn't launch from context menu on Windows.
- Fix: Rio lacks embedded icon on Windows 10 by [@christianjann](https://github.com/christianjann).
- **Fix custom shells in /usr/local/bin not found on macOS**: Fixed an issue where custom shells installed in `/usr/local/bin` were not found when Rio was launched from Finder or other GUI applications
  - On macOS, Rio now uses `/usr/bin/login` to spawn shells, ensuring proper login shell environment with full PATH
  - Custom shells like Fish, Nushell, or custom Zsh installations in `/usr/local/bin` will now work correctly

## 0.2.24

- Fix game mode regression.
- **Hint Label Damage Tracking**: Improved hint label rendering performance with proper damage tracking
  - Hint label areas are now properly marked for re-rendering when cleared
  - Eliminates visual artifacts when hint labels are removed
  - Optimized rendering to only update affected screen regions
- **Configurable Hyperlink Hover Keys**: Hyperlink hover modifier keys are now configurable
  - Configure custom modifier keys through the hints system in `config.toml`
  - Default behavior unchanged: Command on macOS, Alt on other platforms
  - Supports any combination of Shift, Control, Alt, and Super/Command keys
  - Example: `mouse = { enabled = true, mods = ["Shift"] }` to use Shift key
- **Hints Configuration**: Renamed `hints.enabled` to `hints.rules` for better clarity
  - Update your configuration: `[[hints.enabled]]` → `[[hints.rules]]`
  - All hint configuration sections now use `hints.rules.*` instead of `hints.enabled.*`
  - Functionality remains the same, only the configuration key names changed

## 0.2.23

- Fix some rendering regressions introduced by 0.2.21.
- Improve performance by stopping locking on rendering run steps.
- Fix: [X11: WM_CLASS has an empty string property](https://github.com/raphamorim/rio/issues/1155).

## 0.2.22

- Fix some regressions introduced by 0.2.21.

## 0.2.21

- Breaking: `navigation.use-current-directory` has been renamed to `navigation.current-working-directory`.

### Performance Optimizations

- **Major**: Implemented efficient CVDisplayLink-based VSync synchronization for macOS
  - Perfect frame timing aligned with display hardware refresh cycles
  - Eliminates screen tearing and stuttering through hardware VSync synchronization
  - Adaptive refresh rate support: automatically handles 60Hz, 120Hz, ProMotion displays
  - Multi-display support: adapts when windows move between displays with different refresh rates
  - Grand Central Dispatch (GCD) integration for thread-safe cross-thread communication
  - **Smart rendering**: Only renders when content actually changes using dirty flag system
  - Power efficient: skips unnecessary redraws when content is static, reducing CPU usage
  - Professional rendering quality with smooth, tear-free visual updates
  - CVDisplayLink runs on dedicated background thread, never blocking UI operations
- **macOS VSync Optimization**: Disabled redundant software-based vsync calculations on macOS
  - CVDisplayLink already provides hardware-synchronized VSync timing
  - Eliminates unnecessary frame timing calculations and monitor refresh rate queries
  - Reduces CPU overhead and improves rendering performance
  - Software vsync logic remains active on other platforms for compatibility
- **Major**: Implemented a new text run caching system replacing line-based caching
  - Up to 96% reduction in text shaping overhead for repeated content
  - Individual text runs (words, operators, keywords) cached and reused across frames
  - 256-bucket hash table with LRU eviction for optimal memory usage
- **Cache Warming**: Pre-populate cache with 100+ common terminal patterns on startup
  - Programming keywords: `const`, `let`, `function`, `class`, `import`, `export`, etc.
  - Indentation patterns: 4/8/12/16 spaces, single/double/triple tabs
  - Shell commands: `ls`, `cd`, `git`, `npm`, `cargo`, `sudo`, etc.
  - Operators & punctuation: ` = `, ` == `, ` => `, `();`, `{}`, `[]`, etc.
  - File extensions: `.js`, `.ts`, `.rs`, `.py`, `.json`, `.md`, etc.
  - Error/log patterns: `Error:`, `[INFO]`, `FAILED`, `SUCCESS`, etc.
  - Immediate cache hits eliminate cold start shaping delays
- **SIMD-Optimized Whitespace Detection**: Multi-tier optimization for indentation processing
  - AVX2: 32 bytes per instruction (x86-64 with AVX2 support)
  - SSE2: 16 bytes per instruction (x86-64 with SSE2 support)
  - NEON: 16 bytes per instruction (ARM64/aarch64)
  - Optimized scalar: 8-byte chunks (universal fallback)
  - Up to 32x performance improvement for long indentation sequences
  - Critical for Python, nested JavaScript/TypeScript, YAML, and heavily indented code
- **Memory Pool for Vertices**: High-performance vertex buffer pooling system
  - Size-categorized pools: Small (64), Medium (256), Large (1024), XLarge (4096) vertices
  - Zero allocation overhead through buffer reuse across frames
  - LRU management with automatic cleanup when pools reach capacity
  - Thread-safe concurrent access with performance monitoring
  - Eliminates GC pressure and improves frame rate consistency
- **Background Font Operations**: Non-blocking font management
  - Font data release and cleanup in dedicated background thread
  - System font scanning and preloading without blocking main thread
  - Prevents frame rate drops during font operations
- **Occlusion-Based Rendering**: Skip rendering for occluded windows/tabs
  - Automatically detects when windows are completely hidden by other windows
  - Skips rendering for occluded windows to save GPU resources and improve performance
  - Renders one frame when window becomes visible again to ensure display is updated
  - Configurable via `[renderer] disable-occluded-render = true` (enabled by default)
  - Significantly improves performance when running multiple tabs or windows

### Other Improvements

- Optimize the character cluster cache for wide space characters.
- New font atlas, more efficient.
- Implemented around 75% Memory Reduction: Text glyphs now use R8 (1 byte) instead of RGBA (4 bytes).
- **Hint Label Damage Tracking**: Improved hint label rendering performance with proper damage tracking
  - Hint label areas are now properly marked for re-rendering when cleared
  - Eliminates visual artifacts when hint labels are removed
  - Optimized rendering to only update affected screen regions
- **IME Cursor Positioning**: Added configurable IME cursor positioning based on terminal cell coordinates
  - IME input popups now appear precisely at the cursor position
  - Improves input experience for CJK languages (Chinese, Japanese, Korean)
  - Configurable via `[keyboard] ime-cursor-positioning = true` (enabled by default)
- **Shift+Click Selection**: Added Shift+click support for expanding text selections
  - Shift+clicking now extends the current selection to the clicked cell
  - Provides standard terminal selection behavior expected by users
  - Regular clicking without Shift still clears selection and starts new one as before
- **CLI accepts relative paths for working directory CLI argument**: When invoking rio from other terminals using `rio --working-dir=<path>`, a relative path is now correctly processed 

### Bug Fixes

- **Cursor Damage Tracking**: Fixed cursor rendering issues after `clear` command and during rapid typing
  - Replaced complex point-based damage tracking with simplified line-based approach
  - Eliminates edge cases where cursor updates were missed during fast typing sequences
  - Improved reliability by always damaging entire lines instead of tracking column ranges
  - Aligns with modern terminal design principles for more robust damage calculation
- **Selection Rendering**: Fixed selection highlight not appearing on first render
  - Selection changes now properly trigger damage tracking and rendering
  - Optimized selection damage to only redraw affected lines for better performance
  - Selection highlights now appear immediately when making selections
- **Text Selection**: Fixed selection behavior during input and paste operations
  - Selection properly clears when typing or pasting text (both bracketed and regular paste)
  - Selection coordinates remain stable during viewport scrolling
  - Prevents selection from being lost unexpectedly during normal terminal usage
- **Auto-scroll on Input**: Fixed issue where typing after scrolling up wouldn't automatically scroll to bottom
  - Now properly scrolls to bottom for both keyboard input and IME/paste operations
  - Ensures cursor remains visible when typing new content
- **Scroll Performance**: Improved scrolling performance by optimizing render event handling
  - Moved scroll display offset update before mouse cursor dirty event
  - Removed redundant render calls during scroll operations
  - Implemented centralized damage-based rendering in event loop for better performance
- **macOS IME Improvements**: Fixed emoji input and IME stability issues
  - Resolved `IMKCFRunLoopWakeUpReliable` errors when using emoji picker
  - Improved coordinate validation and error handling for IME positioning
  - Better handling of direct Unicode input (emoji picker, character viewer)
  - Added throttling to prevent excessive IME coordinate updates
- **Documentation**: Added comprehensive manual pages (man pages) for Unix-like systems
  - `man rio` - Main Rio terminal manual page with command-line options
  - `man 5 rio` - Complete configuration file format documentation
  - `man 5 rio-bindings` - Key bindings reference and customization guide
  - Available in `extra/man/` directory with build instructions
- **Terminfo Compatibility**: Improved terminal compatibility by adding `xterm-rio` terminfo entry
  - Added `xterm-rio` as primary terminfo entry with `rio` as alias for better application compatibility
  - Applications that look for "xterm-" prefixed terminals (like termwiz-based apps) now work correctly
  - Maintains `TERM=rio` environment variable for consistency with terminal identity
  - Fixes crashes with applications like `gitu` and other termwiz-based terminal programs
  - Follows same pattern as other modern terminals (Alacritty, Ghostty) for maximum compatibility

### Technical Details

The performance optimizations in this release represent a significant architectural improvement to Rio's text rendering pipeline:

- **Text Run Caching**: Replaces line-based caching with individual text run caching. Each unique text sequence (word, operator, keyword) is shaped once and reused across all occurrences.
- **SIMD Implementation**: Platform-adaptive SIMD instructions automatically detect and use the best available CPU features (AVX2 > SSE2 > NEON > optimized scalar) for maximum performance across different architectures.
- **Memory Management**: The vertex pool system uses size-categorized buffers with LRU eviction, eliminating allocation overhead while preventing memory bloat.
- **Cache Strategy**: Two-level caching (render data + text runs) with 256-bucket hash table using FxHasher for optimal lookup performance.
- **Compatibility**: All optimizations maintain full backward compatibility with existing Rio APIs and configurations.

These changes are particularly beneficial for:
- Programming workflows with repetitive code patterns
- Terminal sessions with heavy indentation (Python, nested JS/TS, YAML)
- Long-running sessions where cache warming provides sustained performance benefits
- Systems with limited memory where reduced allocation overhead improves overall responsiveness

### Bug Fixes

- **Backspace Key Compatibility**: Fixed backspace key not working properly in vim when `TERM=xterm-256color`
  - Changed backspace key bindings to send BS (0x08) instead of DEL (0x7F) 
  - Updated Rio terminfo and termcap entries to match actual key behavior
  - Updated XTGETTCAP response to return `^H` for `kbs` capability
  - Ensures compatibility with applications expecting xterm-256color backspace behavior
  - Fixes issue where vim would display `^?` instead of performing backspace operation

## 0.2.20

- Performance: Implemented SIMD-accelerated UTF-8 validation throughout Rio terminal using the `simdutf8` crate.
  - Architecture support: AVX2/SSE4.2 (x86-64), NEON (ARM64), SIMD128 (WASM)
  - Automatic optimization: Runtime detection selects fastest implementation available
- Support for XTGETTCAP (XTerm Get Termcap) escape sequence for querying terminal capabilities.
- Font library is now under a RWLock instead of Mutex to allow multiple tabs readings same font data.
- Fix: crash on openSUSE Tumbleweed [#1160](https://github.com/raphamorim/rio/issues/1160).

## 0.2.19

- Reduced the bundle size by ~20.81% (MacOS, Linux, BSD).
- Performance: stop saving empty images in the image cache.
- Fix: On MacOS, keybind definition to ignore cmd-w does not work [#879](https://github.com/raphamorim/rio/issues/879).
- Fix: Build for MacOS 26 Tahoe.
- Fix: `Enter`,`Tab`, `Backspace` not disambiguated with `shift` in kitty keyboard's disambiguate mode.
- Fix: line-height adds small gaps for box-drawing characters [#1126](https://github.com/raphamorim/rio/issues/1126).
- Search matching a wrapping fullwidth character in the last column.
- Update Rust to 1.87.0.

## 0.2.18

- Fix image display crashing the application whenever f16 is available.

## 0.2.17

- *Breaking:* Decorations as `Enabled` is default on MacOS (instead of `Transparent`).
- F16 Texture supports whenever is available.
- Clear font atlas whenever the font is changed.
- Skip passing sandbox env in Flatpak, fixes user environment in spawned shell [#1116](https://github.com/raphamorim/rio/pull/1116) by [@ranisalt](https://github.com/ranisalt).
- On Windows, fixed crash in should_apps_use_dark_mode() for Windows versions < 17763.

## 0.2.16

- *Breaking*: support reading from config directory using `$XDG_CONFIG_HOME` on Linux [#1105](https://github.com/raphamorim/rio/pull/1105) by [@ranisalt](https://github.com/ranisalt).
- Fix: Crash on whenever attempting to clean an invalid line index.
- Add metainfo and screenshots for appstream by [@ranisalt](https://github.com/ranisalt).

## 0.2.15

- Fix: In some cases, the first typed character doesn't display until after a delay, or until another key is hit [#1098](https://github.com/raphamorim/rio/issues/1098).
- Fix: Anomalous behavior occurs with the Bookmark tab style in the new versions 0.14 and 0.13. [#1094](https://github.com/raphamorim/rio/issues/1094).

## 0.2.14

- Fix: panic and crash of terminal window during sudo apt update [#1093](https://github.com/raphamorim/rio/issues/1093).

## 0.2.13

- *Breaking change*: For Windows and Linux users, hyperlink trigger whenever hovering a link was changed from `alt` to `shift`.
- Fix dimension for whenever a new tab is created from a view with splits.
- Drop subtables with empty coverage by [@xorgy](https://github.com/xorgy).
- Fix font size affecting tabs size.
- Support to drawable characters by using `fonts.use-drawable-chars = true`.
- Fix: Wrong unicode character alignment [#616](https://github.com/raphamorim/rio/issues/616).
- Fix: Built-in font for box drawing #974 [#974](https://github.com/raphamorim/rio/issues/974).
- Fix: U+E0B6 and U+E0B4 Unicode with different sizes [#895](https://github.com/raphamorim/rio/issues/895).
- Update wgpu to v25.
- Fix: Custom rendering (alignment) of Braille symbols [#1057](https://github.com/raphamorim/rio/issues/1057).
- Fix: Drawing char ⡿ in column 1 causes the entire terminal to stutter [#1033](https://github.com/raphamorim/rio/issues/1033).
- Fix: Some glyphs (e.g. braille symbol) are rendered with gaps in between [#930](https://github.com/raphamorim/rio/issues/930).
- Introduce `fonts.disable-warnings-not-found` to disable warning regarding fonts not found.
- Fix: Request: silently ignore missing fonts from fonts.family and fonts.family.extras [#1031](https://github.com/raphamorim/rio/issues/1031).
- Fix: Add branch drawing symbols to box characters [#761](https://github.com/raphamorim/rio/issues/761).
- Fix: macOS: fallback for missing font glyph? [#913](https://github.com/raphamorim/rio/issues/913).
- Fix: FPS calculation, before it was rendering avg 48 on 60fps screen, however it was due to wrong frame scheduling computations, now it's up to 56-58.
- Fix: Shift+Tab event is doubled, as if hit twice [#1061](https://github.com/raphamorim/rio/issues/1061).
- Fix: Request: Option to change click-link modifier key [#1059](https://github.com/raphamorim/rio/issues/1059).
- Fix: Unexpected tmux previous-window [#1062](https://github.com/raphamorim/rio/issues/1062).
- Rewrite the way Rio deals with line diff and updates computation.
- Support for setting a custom config directory using `$RIO_CONFIG_HOME`
- Support for additional font dirs using `fonts.additional-dirs`
- Rio's MSRV is 1.85.0.
- Support to Sextants.
- Fix: Octant support [#814](https://github.com/raphamorim/rio/issues/814).
- Fix: Issue regarding split not updating opacity style when getting unfocused.
- Add support for custom parsing of APC, SOS and PM sequences.

## 0.2.12

- Fix crash regarding fonts not found whenever trying to run Rio.

## 0.2.11

- Fix filter scanlines not appearing.
- rt(wgpu): clamp texture size to device limits by [@chyyran](https://github.com/chyyran).
- Support to builtin filters: `newpixiecrt` and `fubax_vr`.
- Fix dimension computation whenever resizing Rio.
- Removed `fonts.ui` property, now Rio will always use primary font for UI.
- Removed Text renderer mod by migrating to RichText renderer.
- *Breaking:* `renderer.strategy = "Continuous"` was renamed to `renderer.strategy = "Game"`
- Fix search bar can't show chinese [#844](https://github.com/raphamorim/rio/issues/844).

## 0.2.10

- Fix computation of lines on screen.
- Fix dimension of the first tab whenever TopTab or BottomTab is created.
- Fix flaky test issue, test_update_title_with_logical_or failing randomly on aarch64 [#994](https://github.com/raphamorim/rio/issues/994).
- Support to `navigation.unfocused_split_opacity`, default is `0.5`.
- Sugarloaf: Fix foreground color opacity not being computed.

## 0.2.9

- Support to symbol map configuration: `fonts.symbol-map`:
```toml
# covers: '⊗','⊘','⊙'
fonts.symbol-map = [{ start = "2297", end = "2299", font-family = "Cascadia Code NF" }]
```
- Add Switch to Next/Prev Split or Tab command by [@vlabo](https://github.com/vlabo).
- Fix issue whenever the first main font cannot be found.

## 0.2.8

- Support to `.rpm` files! (thanks [@vedantmgoyal9](https://github.com/vedantmgoyal9) and [@caarlos0](https://github.com/caarlos0))
- OSC 7 Escape sequences to advise the terminal of the working directory.
- Use [GoReleaser](https://goreleaser.com) to build & release Rio ([#921](https://github.com/raphamorim/rio/pull/921)), thanks [@caarlos0](https://github.com/caarlos0) and [@vedantmgoyal9](https://github.com/vedantmgoyal9)
- Cache GSUB and GPOS features independently.
- Updated `windows-sys` to `v0.59`.
    - To match the corresponding changes in `windows-sys`, the `HWND`, `HMONITOR`, and `HMENU` types now alias to `*mut c_void` instead of `isize`.

## 0.2.7

- Shifted key reported without a shift when using kitty keyboard protocol.
- fix: Set cursor color via ANSI escape sequence [#945](https://github.com/raphamorim/rio/issues/945).
- fix: Can the "base 16" colors be changed at runtime through Ansi escape sequences? [#188](https://github.com/raphamorim/rio/issues/188)
- fix: Changing release and nightly build Ubuntu runners for x86 (`ubuntu-latest` to `ubuntu-22.04`) and arm (`ubuntu-24.04-arm` to `ubuntu-22.04-arm`)

## 0.2.6

- Fix: 0.2.5 doesn't render grey scale font on macOS [#937](https://github.com/raphamorim/rio/issues/937).
- fix: fix duplicate tab_id by monotonic counter for unique tab IDs by [@hilaolu](https://github.com/hilaolu).
- Add backslash to invalid characters for URL regex.
- fix regression introduced by 0.2.5 on light colors.
- fix: CMD+W open new tab but not new window occasionally [#756](https://github.com/raphamorim/rio/issues/756).
- fix: Error getting window dimensions on Wayland [#768](https://github.com/raphamorim/rio/issues/768).

## 0.2.5

- Introduced `draw-bold-text-with-light-colors` config, default is `false`.
- If light or dark colors are not specified Rio will try to convert it based on the regular color.
- Fix: Block writing to the shell when rendering the `Assistant` route.
- Fix: Immediately render the `Terminal` route when switching from the `Assistant`, `ConfirmToQuit` or `Welcome`, thus avoiding the need to double press `Enter`.
- Fix: MacOS Unable to type Option + Number for special characters [#916](https://github.com/raphamorim/rio/issues/916).
- Fix: Looking forward to having a color converter [#850](https://github.com/raphamorim/rio/issues/850).
- Fix: Unexpected basic 16 terminal colors displayed on some apps [#464](https://github.com/raphamorim/rio/issues/464).

## 0.2.4

- Breaking: Rio now doesn't allow anymore disable kitty keyboard protocol.
- Fullwidth semantic escape characters.
- Fix: report of Enter/Tab/Backspace in kitty keyboard.
- Fix: use-kitty-keyboard-protocol = true doesn't work with tmux [#599](https://github.com/raphamorim/rio/issues/599).
- Fix: use-kitty-keyboard-protocol breaks F[5-12] on macOS [#904](https://github.com/raphamorim/rio/issues/904).
- Downgrade MSRV to 1.80.1
- Update wgpu to 24.0.0.

## 0.2.3

- Rio now allows you to configure window title through configuration via template. Possible options:
    - `TITLE`: terminal title via OSC sequences for setting terminal title
    - `PROGRAM`: (e.g `fish`, `zsh`, `bash`, `vim`, etc...)
    - `ABSOLUTE_PATH`: (e.g `/Users/rapha/Documents/a/rio`)
    <!-- - `CANONICAL_PATH`: (e.g `.../Documents/a/rio`, `~/Documents/a`) -->
    - `COLUMNS`: current columns
    - `LINES`: current lines
        - So, for example if you have: `{{COLUMNS}}x{{LINES}}` would show something like `88x66`.
- Perf improvement on text selection [#898](https://github.com/raphamorim/rio/pull/898) by [@marc2332](https://github.com/marc2332).
- Window title is now updated regardless the Navigation Mode.
- Performance: Background and foreground data are only retrieved if is asked (either color automation is enabled or `window.title` contains any request for it).
- Fixed: Nix build [#853](https://github.com/raphamorim/rio/pull/853).
- Support to `window.macos-use-shadow` (enable or disable shadow on MacOS).
- Support to `window.windows-corner-preference` (options: `Default`, `DoNotRound`,`Round` and `RoundSmall`).
- Support to `window.windows-use-undecorated-shadow` (default is enabled).
- Support to `window.windows-use-no-redirection-bitmap` (This sets `WS_EX_NOREDIRECTIONBITMAP`).
- Minimal stable rust version 1.84.0.
- Support for Unicode 16 characters.
- Support to line height.
- Renamed `--title` to `--title-placeholder` on CLI.
- Fixed: Deb package name 'rio' conflicts with existing one in Ubuntu [#876](https://github.com/raphamorim/rio/issues/876).
- Fixed: Unremovable bottom padding when using line-height [#449](https://github.com/raphamorim/rio/issues/449).
- On macOS, fixed undocumented cursors (e.g. zoom, resize, help) always appearing to be invalid and falling back to the default cursor.
- Introduce `SwitchCurrentTabToPrev` and `SwitchCurrentTabToNext` actions [#854](https://github.com/raphamorim/rio/pull/854/files) by [@agjini](https://github.com/agjini).
- On X11, Wayland, Windows and macOS, improved scancode conversions for more obscure key codes.
    - On macOS, fixed the scancode conversion for audio volume keys.
    - On macOS, fixed the scancode conversion for `IntlBackslash`.
- Kitty keyboard protocol is now enabled by default.
- Allow `Renderer` to be configured cross-platform by `Platform` property.
- Add `ToggleFullscreen` to configurable actions.
- Escape sequence to move cursor forward tabs ( CSI Ps I ).
- Always emit `1` for the first parameter when having modifiers in kitty keyboard protocol.
- Microsoft Windows: fix the event loop not waking on accessibility requests.
- Wayland: disable title text drawn with crossfont crate, use ab_glyph crate instead.
- Sugarloaf: Expose wgpu.

## 0.2.2

- Fix iterm2 image protocol.
- Allow setting initial window title [#806](https://github.com/raphamorim/rio/pull/806) by [@xsadia](https://github.com/xsadia).
- Fix runtime error after changing to a specific retroarch shader on windows [#788](https://github.com/raphamorim/rio/issues/788) by [@chyyran](https://github.com/chyyran).
- Makes editor.args and shell.args optional in config.toml [#801](https://github.com/raphamorim/rio/pull/803) by [@Nylme](https://github.com/Nylme).
- Introduce `navigation.open-config-with-split`.

## 0.2.1

- Fix: Search seems broken in 0.2.0 [#785](https://github.com/raphamorim/rio/issues/785).
- Regular font is now 400 as default weight.
- Support to chooseing font width [#507](https://github.com/raphamorim/rio/issues/507).
- Support to multiconfiguration. Rio now allows you to have different configurations per OS, you can write ovewrite `Shell`, `Navigation` and `Window`.

Example:

```toml
[shell]
# default (in this case will be used only on MacOS)
program = "/bin/fish"
args = ["--login"]

[platform]
# Microsoft Windows overwrite
windows.shell.program = "pwsh"
windows.shell.args = ["-l"]

# Linux overwrite
linux.shell.program = "tmux"
linux.shell.args = ["new-session", "-c", "/var/www"]
```
- Fix: Grey triangle in the titlebar [#778](https://github.com/raphamorim/rio/issues/778)
- Update window title straight away ([#779](https://github.com/raphamorim/rio/pull/779) by [@hunger](https://github.com/hunger))
- Always update the title on windows and MacOS ([#780](https://github.com/raphamorim/rio/pull/780) by [@hunger](https://github.com/hunger))

## 0.2.0

- Note: The migration from 0.1.x to v0.2.x changed considerably the renderer source code, although it was tested for 3 weeks it's entirely possible that introduced bugs (hopefully not!).
- Performance gains!
    - Sugarloaf: Major rewrite of font glyph logic.
    - Sugarloaf: Removal of some unnecessary processing on shaping logic.
    - Sugarloaf: Rewrite/Change of render architecture, now sugarloaf does not have any reference to column/lines logic.
- *Breaking:* Minimum MacOS version went from El Captain to Big Sur on ARM64 and Catalina on Intel x86.
- Microsoft Windows: [Rio terminal is now available on WinGet packages](https://github.com/microsoft/winget-pkgs/pull/184792).
- Microsoft Windows: [Rio terminal is now available on MINGW packages](https://github.com/msys2/MINGW-packages/pull/22248).
- Microsoft Windows: Rio support on ARM architecture by [@andreban](https://github.com/andreban).
- Allow MacOS automation via events.
- MacOS: Support titlebar unified: `window.macos-use-unified-titlebar = false`,
- Support disable font hinting: `fonts.hinting = false`.
- Fix: Configuration updates triggered multiple times on one save.
- Support to RetroArch shaders [@igorsaux](https://github.com/igorsaux).
- Fix: Set notepad as a default editor on Windows by [@igorsaux](https://github.com/igorsaux).
- Increased Linux font fallbacks list.
- Early initial split support (this feature is not yet stable).
- Fix: Preserve current working directory when opening new tabs [#725](https://github.com/raphamorim/rio/issues/725).
- Added `SplitDown`, `SplitRight`, `CloseSplitOrTab`, `SelectNextSplit` and `SelectPrevSplit` actions.
- Fix: Window doesn't receive mouse events on Windows 11 by [@igorsaux](https://github.com/igorsaux).
- Support to hex RGBA (example: `#43ff64d9`) on colors/theme by [@bio](https://github.com/bio) on [#696](https://github.com/raphamorim/rio/pull/696).
- Introduced `renderer.strategy`, options are `Events` and `Continuous`.
- Microsoft Windows: make `ControlFlow::WaitUntil` work more precisely using `CREATE_WAITABLE_TIMER_HIGH_RESOLUTION`.
- Fix: Window output lost when rio loses focus [#706](https://github.com/raphamorim/rio/issues/706).
- Updated wgpu to `23.0.0`.

## 0.1.17

- Fix flash of white during startup on Microsoft Windows [#640](https://github.com/raphamorim/rio/issues/640).
- Add DWMWA_CLOAK support on Microsoft Windows.
- VI Mode now supports search by [@orhun](https://github.com/orhun).
- Use max frame per seconds based on the current monitor refresh rate.
- *breaking* `renderer.max-fps` has been changed to `renderer.target-fps`.
- Fix background color for underline and beam cursors when using transparent window.
- Fix IME color for underline and beam cursors.
- Add default for Style property on Sugarloaf font.

## 0.1.16

- Support auto bold on fonts.
- Support auto italic on fonts.
- Reduced default regular weight to 300 instead of 400.
- MacOS: Add dock menu.
- MacOS: Add Shell and Edit menu.
- MacOS: Support to native modal that asks if wants to close app.
- MacOS: Fix `confirm-before-quit` property.

## 0.1.15

- Introduce `cursor.blinking-interval`, default value is 800ms.
- Fix blinking cursor lag issue.
- performance: Use `Vec` (std based) instead of ArrayVec for copa.
- Fix adaptive theme background color on macos.
- Decorations as `Transparent` is default on MacOS.
- Navigation mode as `NativeTab` is default on MacOS.
- `keyboard.use-kitty-keyboard-protocol` is now `false` by default.
- Add support for msys2/mingw builds release [#635](https://github.com/raphamorim/rio/issues/635) by [@Kreijstal](https://github.com/Kreijstal).

## 0.1.14

- `developer.log-file` has been renamed to `developer.enable-log-file`.
- **breaking**: `CollapsedTab` has been renamed to `Bookmark`.
- Memory usage reduced by 75% (avg ~201mb to 48mb on first screen render).
- Implemented font data deallocator.
- Reduced font atlas buffer size to `1024`.
- Added lifetimes to application level (allowing to deallocate window structs once is removed).
- Migrated font context from `RwLock` to `Arc<FairMutex>`.
- MacOS does not clear with background operation anymore, instead it relies on window background.
- Background color has changed to `#0F0D0E`.
- Fix font emoji width.
- Fix MacOS tabbing when spawned from a new window.

## 0.1.13

- Support to iTerm2 image protocol.
- Fix: Issue building rio for Void Linux [#656](https://github.com/raphamorim/rio/issues/656).
- Fix: Adaptive theme doesn't appear to work correctly on macOS [#660](https://github.com/raphamorim/rio/issues/660).
- Fix: Image background support to OpenGL targets.
- Fix: Unable to render images with sixel protocol & ratatui-image [#639](https://github.com/raphamorim/rio/issues/639).
- Implement LRU to cache on layout and draw methods.
- Reenable set subtitle on MacOS native tabs.

## 0.1.12

- Introduce: `renderer.max-fps`.
- Fix: Cursor making text with ligatures hidden.
- Fix: Underline cursor not working.
- Fix:  sixel: Text doesn't overwrite sixels [#636](https://github.com/raphamorim/rio/issues/636).
- Initial support to Sixel protocol.
- Support to `fonts.emoji`. You can also specify which emoji font you would like to use, by default will be loaded a built-in Twemoji color by Mozilla.

In case you would like to change:

```toml
# Apple
# [fonts.emoji]
# family = "Apple Color Emoji"

# In case you have Noto Color Emoji installed
# [fonts.emoji]
# family = "Noto Color Emoji"
```

- Support to `fonts.ui`. You can specify user interface font on Rio.

Note: `fonts.ui` does not have live reload configuration update, you need to close and open Rio again.

```toml
[fonts.ui]
family = "Departure Mono"
```

- **breaking:** Revamp the cursor configuration

Before:

```toml
cursor = '▇'
blinking-cursor = false
```

After:

```toml
[cursor]
shape = 'block'
blinking = false
```

## 0.1.11

- Experimental support to Sixel protocol.
- Clipboard has been moved to Application level and shared to all windows.
- Replace `run` with `run_app`.
- Support CSI_t 16 (Report Cell Size in Pixels).
- Support CSI_t 14 (Report Terminal Window Size in Pixels).
- Fix on all the issues regarding whenever the font atlas reaches the limit.
- *breaking change*: collapsed tabs use now `tabs-active-highlight` instead of `tabs-active`.
- Default font for UI has changed to [DepartureMono](https://departuremono.com/).
- Performance: drop extra texture creation and manipulation.
- Fix on windows: If editor is not found, the app panics [#641](https://github.com/raphamorim/rio/issues/641).
- Improvements on `window.background-image` as respect width and height properties if were used.
- Macos: remove grab cursor when dragging and use default instead.
- Fix `tabs-active-highlight` config key [#618](https://github.com/raphamorim/rio/pull/618).
- Add `tabs-active-foreground` config key [#619](https://github.com/raphamorim/rio/pull/619).
- Add `tabs-foreground` config key.
- `use-kitty-keyboard-protocol` is now `true` as default.
- Remove tokio runtime.
- Allow configuring with lowercase values for enums.
- Rename `hide-cursor-when-typing` to `hide-mouse-cursor-when-typing`.
- Cleanup selection once happens a resize.
- Windows: Reduce WM_PAINT messages of thread target window.

## 0.1.10

- Refactor/Simplify close tabs logic internally.
- Fix: NativeTab margin top when `hide-if-single` is true.
- Fix: Search bar width on 1.0 dpi screens.
- Fix: Windows - The behavior of using a complete shell command and a shell command with parameters is inconsistent [#533](https://github.com/raphamorim/rio/issues/533).
- X11: Replace libxcursor with custom cursor code.
- Fix: Kitty keyboard protocol shifted key codes are reported in wrong order [#596](https://github.com/raphamorim/rio/issues/596).
- Fix: Mouse pointer hidden (Ubuntu Wayland) / Cursor icon not changing [#383](https://github.com/raphamorim/rio/issues/383).
- Enable search functionality as default on Linux.
- Enable search functionality as default on Microsoft Windows.
- Add command for closing all tabs except the current one (`CloseUnfocusedTabs`)

## 0.1.9

- Search support.
- New theme properties `search-match-background`, `search-match-foreground`, `search-focused-match-background` and `search-focused-match-foreground`.
- Fix bug Tab indicator doesn't disappear [#493](https://github.com/raphamorim/rio/issues/493).
- Fix color automation on tabs for linux.
- Update tabs UI styles (make it larger and able to show more text when necessary).
- Corrections on underline render proportions for different DPIs.
- Support writing the config to a custom/default location via `--write-config` (Ref: #605).
- Fix scale update on transitioning between screens with different DPI.
- Support a short variant (`-w`) for `--working-dir` argument.

## 0.1.8

- **breaking:** Introduced a new property in theme called `tabs-active-highlight`, default color is `#ff00ff`.
- **breaking:** Removed breadcrumb navigation.
- **breaking:** Introduced a new property in theme called `bar`, default color changed is `#1b1a1a`.
- **breaking:** `CollapsedTab` is now default for all platforms.
- Tab UI got some updates.
- Introduce `navigation.hide-if-single` property (Ref: [#595](https://github.com/raphamorim/rio/issues/595)).
- Performance update: Remove lock dependencies on render calls.
- Performance update: Render repeated styled fragments as one rect.
- Sugarloaf API has changed from `Sugar` primitives to `Content`.
- Fix: `[editor]` overshadow headerless parameters in default config. (Ref: #601)

## 0.1.7

**Breaking**

Editor property have changed from `String` to allow input arguments as well.

Before:

```toml
editor = "vi"
```

Now:

```toml
[editor]
program = "code"
args = ["-w"]
```

- Fix: editor doesn't handle arguments [#550](https://github.com/raphamorim/rio/issues/550).
- Fix: Weird rendering behaviour on setting padding-x in config [#590](https://github.com/raphamorim/rio/issues/590).
- Upgrade Rust to 1.80.1.

## 0.1.6

- Support custom colors on all underlines.
- Support for advaned formatting (squiggly underline?) [#370](https://github.com/raphamorim/rio/issues/370)
- Performance improvements!
    - Cache strategy has improved to cover any line that have been previously rendered.
    - Render backgrounds and cursors in one pass.
- Update tokio

## 0.1.5

- Fix Bug cell disappearance [#579](https://github.com/raphamorim/rio/issues/579).
- Fix Bug Rendering problem with TUIs using cursor movement control sequences in rio (v0.1.1+) [#574](https://github.com/raphamorim/rio/issues/574).
- Changed default font family to Cascadia Code.
- Changed default width to 800 and default height to 500.

## 0.1.4

- Fix Bug Text Rendering Bug [#543](https://github.com/raphamorim/rio/issues/543).
- Fix Abnormal font display and incomplete Navigation content display [#554](https://github.com/raphamorim/rio/issues/554).
- Fix Bug switch tabs doesn't work [#536](https://github.com/raphamorim/rio/issues/536).
- Update Cascadia Code to 2404.23.
- Change Cascadia builtin font from ttf to otf.
- Improvements for mouse selection.
- Performance improvements for background renders for all navigations besides `Plain` and `NativeTab`.
- Fix Cursor blinking is triggered by changes in inactive tabs [#437](https://github.com/raphamorim/rio/issues/437).
- Fix key bindings when key is uppercased (`alt` or `shift` is inputted along).
- Support to padding-y (ref: [#400](https://github.com/raphamorim/rio/issues/400))

Define y axis padding based on a format `[top, bottom]`, default is `[0, 0]`.

Example:

```toml
padding-y = [30, 10]
```

- Update swash (0.1.18), ab_glyph (0.2.28) and remove double hashmap implementation.

## 0.1.3

- Added support to font features (ref: #548 #551)

```toml
[fonts]
features = ["ss01", "ss02", "ss03", "ss04", "ss05", "ss06", "ss07", "ss08", "ss09"]
```

Note: Font features do not have support to live reload on configuration, so to reflect your changes, you will need to close and reopen Rio.

- fix: Wayland - No input after first run [#566](https://github.com/raphamorim/rio/issues/566).
- fix: Mouse pointer location differs from selected text #573.
- fix: IO Safety violation from dropping RawFd (fatal runtime error: IO Safety violation: owned file descriptor already closed).
- Upgrade to Rust 1.80.0.

## 0.1.2

- Upgrade wgpu to v22.0.0.
- Restrict of cells width.
- Wayland: update dependencies.
- Wayland: avoid crashing when compositor is misbehaving. (ref: raphamorim/winit 22522c9b37e9734c9a2408fae8d34b2599ff4574).
- Performance upgrades for lines rendered previously.

## 0.1.1

- Fix the validation errors whenever a surface is used with the vulkan backend.
- Clean up weak references to texture views and bind groups to prevent memory leaks.
- Fix crashes whenever reading binary files.
- Improvements on font loader (avoid set weight or style in the lookup if isn't defined).
- Fallbacks fonts doesn't trigger alerts anymore.

## 0.1.0

**Breaking change: Opacity API has changed**

- `background-opacity` has been renamed to `opacity`. It sets window background opacity.
- Removed `foreground-opacity` property.
- Removed support to DX11.

Example:

```toml
[window]
opacity = 0.8
```

- Major rewrite on sugarloaf.
    - New rendering architecture.
    - Sugarloaf now uses same render pass for each render.
    - Ignore equal renderers.
    - Compute layout updates only if layout is different.
- `BottomTab` navigation is now default for Linux and Windows.
- Support to font ligatures.
- Support bluetooth access on MacOs.
- Upgraded wgpu to 0.20.0.
- Support "open here" for Microsoft Windows.
- Fixes on font search for Microsoft Windows.
- Open Url support for MacOS.
- All tabs/window instances now use same font data.
- Disabled `line-height` configuration in this version (it will be re added eventually).
- Updated ttf-parser and memmap2 on sugarloaf.

#### Bug fixes

- closed: #514 Odd background transparency on macOS (Intel)
- closed: #398 Neovim and Helix rendering with line spacing
- closed: #512 Visible lines on transparent background
- closed: #491 Noticeable text update
- closed: #476 Glyphs have very weird rendering
- closed: #422 Background opacity
- closed: #355 Issues with double-width chars
- closed: #259 Sugarloaf: Positioning glyphs
- closed: #167 Tab bar overlaps text
- closed: #328 Some font issues
- closed: #225 Doesn't work with touchscreen
- closed: #307 default offset height is above the bottom position since update
- closed: #392 Box drawing issue with Berkeley Mono on MacOS

## 0.0.39

- Minor fix on fixed transparency on backgrounds for Welcome/Dialog.

## 0.0.38

- Corrections for transparency and blur for MacOS windows.
- Apply dynamic background logic only for images and keep alpha channel on background.

## 0.0.37

- *Breaking change:* Reduced font size to `16.0`.
- *Breaking change:* Set `VI mode` trigger with CTRL + SHIFT + SPACE on Windows.
- Update winit to 0.30.0.
- Update rust version to 1.77.2.
- Initial touch support by [@androw](https://github.com/androw) [#226](https://github.com/raphamorim/rio/pull/226)

## 0.0.36

- fixes for x11 freeze issue.
- update winit to 0.29.15.
- update wix (toolset that builds Windows Installer) from 4.0.1 to 4.0.4.

## 0.0.35

- Bump wayland dependencies: `wayland-backend`, `wayland-client`, `wayland-cursor` and `wayland-scanner`.
- Refactor: disable cursor blink on selection (ref #437) #441 by @hougesen .
- Rewrite hash logic to use `BuildHasher::hash_one`.
- Report focus change https://terminalguide.namepad.de/mode/p1004/.
- update rust version to 1.75.0.
- update winit to 0.29.11.

## 0.0.34

- use Fowler–Noll–Vo hash function implementation for sugar cache (more efficient for smaller hash keys)
- update winit to 0.29.9

## 0.0.33

- **Breaking**: Removed `macos-hide-toolbar-buttons` in favor of `window.decorations` api.
- Fix: Rio failing to draw blur upon launch #379
- Fix: Window transparency does not work on X11 #361
- Added support for path based color automation.
- Added `window.decorations` property, available options are `Enabled`, `Disabled`, `Transparent` and `Buttonless`.

## 0.0.32

- Fix: font order priority.
- Fix: add default values to keyboard config (#382)

## 0.0.31

- **Breaking**: Configuration `performance` has moved to `renderer.performance`.
- **Breaking**: Configuration `disable-renderer-when-unfocused` has moved to `renderer.disable-renderer-when-unfocused`.
- **Breaking**: Configuration `use-kitty-keyboard-protocol` has moved to `keyboard.use-kitty-keyboard-protocol`.

- Introduction of new configuration property called `keyboard`.

```toml
[keyboard]
use-kitty-keyboard-protocol = false
disable-ctlseqs-alt = false
```

- Introduction of `keyboard.disable-ctlseqs-alt`: Disable ctlseqs with ALT keys. It is useful for example if you would like Rio to replicate Terminal.app, since it does not deal with ctlseqs with ALT keys

- Introduction of new configuration property called `renderer`.
```toml
[renderer]
performance = "High"
disable-renderer-when-unfocused = false
backend = "Automatic"

# backend options:
# Automatic: Leave Sugarloaf/WGPU to decide
# GL: Supported on Linux/Android, and Windows and macOS/iOS via ANGLE
# Vulkan: Supported on Windows, Linux/Android
# DX12: Supported on Windows 10
# DX11: Supported on Windows 7+
# Metal: Supported on macOS/iOS
```
- Fix: update padding top on config change [#378](https://github.com/raphamorim/rio/pull/378) by [@hougesen](https://github.com/hougesen)
- Fixed bug where color automation did not work on Linux because of line ending character.
- Fix: Control + Up/Down don't works as expected on neovim [#371](https://github.com/raphamorim/rio/issues/371)
- Fix: remove duplicate kitty backspace keybinds [#375](https://github.com/raphamorim/rio/pull/375) by [@hougesen](https://github.com/hougesen)
- Fix: Kitty-keyboard-protocol causes Backspace to delete 2 characters. [#344](https://github.com/raphamorim/rio/issues/344) by [@hougesen](https://github.com/hougesen)

## 0.0.30

- Fix regression with color ansi when transparency is off.
- **Breaking**: Config `navigation.macos-hide-window-buttons` has moved to `window.macos-hide-toolbar-buttons`.
- **Breaking**: Config property `padding-x` has been updated from 5.0 to 0.0 on MacOS.

## 0.0.29

- Fix compiled binary shows nothing inside the app window [#366](https://github.com/raphamorim/rio/issues/366).
- Fix command key + left and right strange behavior [#359](https://github.com/raphamorim/rio/issues/359).
- **New scroll API**: Scroll calculation for canonical mode will be based on `(accumulated scroll * multiplier / divider)` so if you want quicker scroll, keep increasing the multiplier if you want to reduce you increase the divider. Can use both properties also to find the best scroll for you:

```toml
[scroll]
multiplier = 3.0
divider = 1.0
```

- Corrections for TMUX scroll calculations.

## 0.0.28

- **Breaking**: Settings UI has been removed and `editor` property has been added.
- **Breaking**: default `padding-x` for MacOS has moved from `10.0` to `5.0`.
- **Breaking: Background API has moved to Window**

Example:

```toml
[window]
width = 600
height = 400
mode = "Windowed"
foreground-opacity = 1.0
background-opacity = 1.0
```

Using image as background:

```toml
[window.background-image]
path = "/Users/rapha/Desktop/eastward.jpg"
width = 200.0
height = 200.0
x = 0.0
y = 0.0
```

- **Breaking:** MacOS default navigation mode will become `NativeTab`.
- Support for blur background.
- Support opacity for foreground and background.
- Cursor hide feature is now behind configuration `hide-cursor-when-typing`.
- Confirm before quite (it can be disabled through configuration `confirm-before-quit`).
- Close the last tab in MacOS when using `command + w` (Ref: [#296](https://github.com/raphamorim/rio/issues/296))
- OSC 8 (Hyperlinks).
- Fix current path on new tab is not working when using Native Tab (Ref [#323](https://github.com/raphamorim/rio/issues/323)).
- Change `POLLING_TIMEOUT` for configuration update from 1s to 2s.
- Update `.icns` file with more format and add new icon (Ref: [#329](https://github.com/raphamorim/rio/pull/329)) by [@nix6839](https://github.com/nix6839).
- Update `.ico` files with more resolution and add new icon (Ref: [#329](https://github.com/raphamorim/rio/pull/329)) by [@nix6839](https://github.com/nix6839).

## 0.0.27

- Activate the hyperlink check whenever a modifier is changed (`alt` for windows/linux/bsd and `command` for macos).
- Fix Error when Double click on terminal side (Ref [#316](https://github.com/raphamorim/rio/issues/316)).

## 0.0.26

- Upgrade winit to 0.29.3.
- Support for `Run` actions key bindings for Microsoft Windows.
- Hyperlink support (Ref [#60](https://github.com/raphamorim/rio/issues/60))

## 0.0.25

- Upgrade wgpu to 0.18.0.
- Desktop OpenGL 3.3+ Support on Windows through WebGPU.
- Display the shell name on the tab title for MacOS Native Tab (Ref [#311](https://github.com/raphamorim/rio/issues/311) by [@eduronqui](https://github.com/eduronqui)).
- Fix VI cursor disappearing whenever perform a scroll..
- Fix flagged dimmed colors (cases where it does not comes from rgb index).
- Fix MacOS fullscreen empty space on margin top.
- Upgrade winit to 0.29.2.

## 0.0.24

- Improvements on selection text for scale factor >= 2.0.
- Improvements on cursor sugar creation, dropped unnecessary usage of clone.
- Colors/Themes got a new property called `vi-cursor`, you can specify any color you wish for VI Cursor.
- Alacritty's VI Mode.

## 0.0.23

#### Breaking changes

- `navigation.mode = "Plain"` now only shutdowns the key bindings related to tab creation/manipulation.
- `ignore-selection-fg-color` has been renamed to `ignore-selection-foreground-color`.
- Kitty keyboard protocol has been disabled by default in this version, for enable it you need to use `use-kitty-keyboard-protocol = true`.
- `CollapsedTab` is not based on reverse order anymore.
- Actions `SelectTab1`, `SelectTab2`, ..., `SelectTab9` have been removed in favor of the new select tab API:

```toml
[bindings]
keys = [
    { key = "1", with = "super", action = "SelectTab(0)" },
    { key = "2", with = "super", action = "SelectTab(1)" },
    { key = "3", with = "super", action = "SelectTab(2)" }
]
```

- Actions `ScrollLineUp` and `ScrollLineDown` have been removed in favor of the new Scroll API:

```toml
[bindings]
keys = [
    # Scroll up 8 lines
    { key = "up", with = "super", action = "Scroll(8)" },
    # Scroll down 5 lines
    { key = "down", with = "super", action = "Scroll(-5)" }
]
```

#### Other changes

- Rendering performance small improvements towards to Sugar text for regular font, dropped in redundancy processing (avg 68ms to 22ms with tests using 155x94 without repetition like `vim Cargo.lock`).
- Rendering performance small improvements towards to Sugar rect calculation, dropped in redundancy processing. Now Sugarloaf computes better Rects duplication in a line. It gains significant performance for large screens (avg ~12ms).
- Fix Backspace behaviour misplace on Windows (Ref https://github.com/raphamorim/rio/issues/220).
- `ClearHistory` key binding is available to use per configuration file.
- Introduce Alacritty's VI Mode (Ref https://github.com/raphamorim/rio/issues/186).
- Implement `ClearSelection` key binding action.
- Fix Cursor shape isn't restored (Ref https://github.com/raphamorim/rio/issues/279).
- Fix color automation for breadcrumb mode (Ref https://github.com/raphamorim/rio/issues/251).
- Fix text copy (OSC 52) is broken (tmux, zellij) (Ref https://github.com/raphamorim/rio/issues/276).
- Fix lines calculation for different fonts.
- Fix bug whenever is not closing terminal for non native tabs (Ref https://github.com/raphamorim/rio/issues/255).
- Removal of hide cursor functionality when start to type for all platforms besides Apple MacOS.
- Support to new scroll action API key binding.
- Support to new select tab action API key binding.
- Support to execute programs as actions for key bindings:

```toml
[bindings]
keys = [
    { key = "p", with = "super", action = "Run(code)" },
    { key = "o", with = "super", action = "Run(sublime ~/.config/rio/config.toml)" }
]
```

- Upgrade rust to 1.73.0 by @igorvieira.

## 0.0.22

- Now you can add extra fonts to load:

```toml
[fonts]
extras = [{ family = "Microsoft JhengHei" }]
```

- Added `ScrollLineUp`, `ScrollLineDown`, `ScrollHalfPageUp`, `ScrollHalfPageDown`, `ScrollToTop`and `ScrollToBottom` to bindings.
- Fix japanese characters on Microsoft Windows (Ref: https://github.com/raphamorim/rio/issues/266).
- Navigation fonts now use the CascadiaCode built-in font and cannot be changed.
- Proper select adapter with `is_srgb` filter check.
- Switched to queue rendering instead of use staging_belt.
- Fixed leaks whenever buffer dropped map callbacks.
- Forked and embedded glyph-brush project to sugarloaf. Glyph-brush was originally created @alexheretic and is licensed under Apache-2.0 license.
- Upgrade wgpu to 0.17.1.

## 0.0.21

- Hide other applications in MacOS #262 by @sonbui00.
- Implemented `working-dir` parameter to cli https://github.com/raphamorim/rio/issues/258.
- Remove legacy icns icons from bundle.

## 0.0.20

- Fix retrieve foreground process name to tabs.
- Fix cursor disappearing in the first tab whenever a new tab is created with NativeTab.
- Fix settings for NativeTabs.
- New docs.
- Removal of RIO_CONFIG environment variable.
- Add ToggleFullscreen Action #229 (Ref: https://github.com/raphamorim/rio/pull/249)
- fix: Command + H can't hide rio on macOS (Ref: https://github.com/raphamorim/rio/pull/244).
- Added fontconfig to font loader.
- New Rio terminal logo.
- Update Rust to 1.72.1 (Ref: https://github.com/raphamorim/rio/pull/238).
- Enable CPU-specific optimizations on aarch64-apple-darwin (Ref: https://github.com/raphamorim/rio/pull/235).
- Use release profile with optimization level as 3 (Ref: https://github.com/raphamorim/rio/pull/236).
- Use fixed dependency versions in sugarloaf
- Added split support along with the following actions `SplitVertically`, `SplitHorizontally` and `ClosePane` (support to split is still not available).

## 0.0.19

**Breaking change**

Configuration properties: `window_height`, `window_width` and `window_opacity` has been moved to a new window/background API:

```toml
# Window configuration
#
# • width - define the initial window width.
#   Default: 600
#
# • height - define the initial window height.
#   Default: 400
#
# • mode - define how the window will be created
#     - "Windowed" (default) is based on width and height
#     - "Maximized" window is created with maximized
#     - "Fullscreen" window is created with fullscreen
#
[window]
width = 600
height = 400
mode = "Windowed"

# Background configuration
#
# • opacity - changes the background transparency state
#   Default: 1.0
#
# • mode - defines background mode between "Color" and "Image"
#   Default: Color
#
# • image - Set an image as background
#   Default: None
#
[background]
mode = "Image"
opacity = 1.0
[background.image]
path = "/Users/rapha/Desktop/eastward.jpg"
width = 200.0
height = 200.0
x = 0.0
```

- Fix for retrieving shell environment variable when running inside of Flatpak sandbox (Ref: https://github.com/raphamorim/rio/issues/198).
- Rio terminal is now also available in crates.io: https://crates.io/crates/rioterm .
- Added `navigation.mode = "Plain"`, it basically disables all platform key bindings for tabs, windows and panels creation (Ref https://github.com/raphamorim/rio/issues/213).
- Support for blinking cursor (Ref: https://github.com/raphamorim/rio/issues/137) (this option is not enabled by default).
- Migrated font-kit to a custom font loader.
- Support to MacOS tile window positioning feature (left or right).
- Added support to MacOS display native top bar items.
- Support to adaptive theme (theme selection based on user system theme variant `dark` or `light`).
- Implemented `ScrollPageUp`, `ScrollPageDown`, `ScrollHalfPageUp`, `ScrollHalfPageDown`, `ScrollToTop`, `ScrollToBottom`, `ScrollLineUp`, `ScrollLineDown` (Ref: https://github.com/raphamorim/rio/issues/206).
- Support to `fonts.family` (it overwrites regular, bold, bold-italic and italic font families).
- Added a welcome screen UI.
- Added a settings UI.
- Exposes `RIO_CONFIG` environment variable that contains the path of the configuration.
- Rio creates a configuration file with all defaults if does not exist.
- Added `OpenConfigEditor` key binding for all platforms.
- Configuration property `editor` was removed.
- Created Assistant, Rio terminal UI for display error (Ref: https://github.com/raphamorim/rio/issues/168).
- Fix 'Backspace' keypress triggers Ctrl+h keybinding in Zellij instead of deleting character. (Ref: https://github.com/raphamorim/rio/issues/197).
- Implemented `TERM_PROGRAM` and `TERM_PROGRAM_VERSION` (Ref: https://github.com/raphamorim/rio/issues/200).
- Whenever native tabs is on disable macos deadzone logic.

## 0.0.18

- Upgraded to Rust 1.72.0.
- Fix delete key inputs square character.
- Fix Breadcrumb navigation crash.

## 0.0.17

#### Breaking changes

- Configuration `font` does not work anymore, a new configuration API of font selection has been introduced.

```toml
[fonts]
size = 18

[fonts.regular]
family = "cascadiamono"
style = "normal"
weight = 400

[fonts.bold]
family = "cascadiamono"
style = "normal"
weight = 800

[fonts.italic]
family = "cascadiamono"
style = "italic"
weight = 400

[fonts.bold-italic]
family = "cascadiamono"
style = "italic"
weight = 800
```

- Action `TabSwitchNext` and `TabSwitchPrev` has been renamed to `SelectNextTab` and `SelectPrevTab`.

#### Rest of 0.0.17 changelog

- Support to `NativeTab` (MacOS only).
- Support for kitty's keyboard protocol (`CSI u`). Ref: https://sw.kovidgoyal.net/kitty/keyboard-protocol/
- Added new actions for tab selection: `SelectTab1`, `SelectTab2`, `SelectTab3`, `SelectTab4`, `SelectTab5`, `SelectTab6`, `SelectTab7`, `SelectTab8`, `SelectTab9`, `SelectLastTab`.
- Support lowercased action and fix overwrite for actions in custom key bindings.
- Added action `Minimize` for minimize Rio terminal window.
- Added action `ClearHistory` for clear terminal saved history.
- Added action `ReceiveChar` for custom key bindings.
- New default key bindings for Linux and Windows so that conflicts with readline key bindings are removed.
- Winit Version 0.29.1-beta.
- Allow paste with the middle mouse of the button (fixes https://github.com/raphamorim/rio/issues/123).
- Support startup notify protocol to raise initial window on Wayland/X11.
- Fix Double-tap by touchpad on the titlebar doesn't maximize/unmaximize the window in GNOME 44, Wayland.

## 0.0.16

- Fix tab/breadcrumb bug introduced in 0.0.15
- Introduce new configuration property: `navigation.macos-hide-window-button`.

## 0.0.15

- Introduce configurable navigation with the following options: `CollapsedTab` (default), `Breadcrumb`, `TopTab` and `BottomTab`.

An example of configuration:

```toml
[navigation]
mode = "BottomTab"
use-current-path = true
clickable = false
```

- Performance improvements with Sugarloaf de-duplication of input data.
    - Before: `~253.5µs`.
    - Now: `~51.5µs`.
- Introduce `navigation.use-current-path` which sets if a tab/breacrumb should be open from the current context path.
- Fix rendering unicode with 1 width glyphs (fix [#160](https://github.com/raphamorim/rio/issues/160)).
- Increased max tabs from 9 to 20.
- Default colors `selection-foreground` and `selection-background` has changed.
- Default colors `tab` and `tab-active` has changed.

## 0.0.14

- Implementation of custom key bindings ([#117](https://github.com/raphamorim/rio/issues/117)).
- Fix .deb packing in GH Actions.
- Fix key binding for switch tab next (MacOS only).
- Fix scroll when copying text outside of offset.
- Fix copy key bindings.

## 0.0.13

- Fix Fuzzy Finder issue ([#132](https://github.com/raphamorim/rio/issues/132)).
- Introduce Copa (Alacritty's VTE forked version to introduce new sequences/instructions in next versions).
- Upgraded Winit to 0.29.0-beta.0.
- Support for keybindings with dead keys.
- `Back`/`Forward` mouse buttons support in bindings.
- Fix unconditional query of xdg-portal settings on Wayland.
- Fix `Maximized` startup mode not filling the screen properly on GNOME Wayland.
- Fix Default Vi key bindings for `Last`/`First` actions not working on X11/Wayland.
- Set `padding-x` to 0 for non-macos.
- Set `app_id`/`WM_CLASS` property on Wayland/X11.

## 0.0.12

- Strip binary is on for release builds.
- Each paste or key binding that has writing leads to clear selection and scroll bottom.
- Fixed over-rendering when scrolling.
- Fix selection.
- Support to copy using VIM.
- Fix for MacOS deadzone changing cursor to draggable on window buttons.
- Fix for scroll using tmux.

## 0.0.11

- Fix for font styles using CachedSugar.

## 0.0.10

- Major refactor of Sugarloaf.
    - Performance improvements around 80-110%.
    - Introduced CachedSugar.
    - Usage of PixelScale.
    - Line-height support.
- Open new tab using the current tab directory.
- Fix some symbols break the horizontal and vertical alignment of lines (ref [#148](https://github.com/raphamorim/rio/issues/148)).
- Fix font size configuration is confusing (ref [#139](https://github.com/raphamorim/rio/issues/139)).
- Fix Glyph not rendered in prompt (ref: [#135](https://github.com/raphamorim/rio/issues/135)).
- Use fork by default in context tests.
- Updated terminfo.
- Increased default font size to 18.
- Move to next and prev tab using keybindings.
- Setting editor by keybindings and new property called `editor` in configuration file.
- Rio creates `.deb` packages (canary and release).
- Binary size optimization (ref: [#152](https://github.com/raphamorim/rio/pull/152)) by [@OlshaMB]

## 0.0.9

- Created "rio" terminfo.
- Breaking changes for configuration file regarding `Advanced`. The configuration `Advanced` has moved to root level and `disable-render-when-unfocused` renamed to `disable-unfocused-render`.

**before**

```toml
theme = "dracula"

[advanced]
disable-render-when-unfocused = true
```

**now**

```toml
theme = "dracula"
disable-unfocused-render = true
```

- Support to **spawn and fork processes**, spawn has became default. Spawn increases Rio compatibility in a broad range, like old MacOS versions (older or equal to Big Sur). However, If you want to use Rio terminal to fork processes instead of spawning processes, enable `use-fork` in the configuration file:

```toml
use-fork = true
```

- Introduced `RIO_LOG_LEVEL` variable usage. (`e.g: RIO_LOG_LEVEL=debug rio -e "echo 1"`)
- Increased max tabs from 6 to 9.
- Fix Incorrect cursor position when using multi-byte characters (Ref: [#127](https://github.com/raphamorim/rio/issues/127))
- Fix bug ["black screen with nearly zero interactivity"](https://github.com/raphamorim/rio/issues/112) and new tab hanging.
- Fix cursor disappearing after resize.
- Introduction of `shell` and `working_dir` in configuration file.
- Multi window support [#97](https://github.com/raphamorim/rio/issues/97).
- Corrections on select and scroll experience (it was using wrongly font-bound for line calculation).
- Add selection color to the theme config (closed [#125](https://github.com/raphamorim/rio/issues/125)).
- Implemented Inverse (fix [#92](https://github.com/raphamorim/rio/issues/92)).
- Proper choose formats that matches with `TextureFormat::is_srgb` (it fixed the Vulkan driver, related [#122](https://github.com/raphamorim/rio/issues/122)).
- Corcovado: Filter windows crate dependency to only Windows targets (related: [#119](https://github.com/raphamorim/rio/issues/119)).
- Teletypewriter: Fixes for musl as target_env (related: [#119](https://github.com/raphamorim/rio/issues/119)).
- FreeBSD support, implementation by [yurivict](https://github.com/yurivict) ([Commit](https://github.com/freebsd/freebsd-ports/commit/8582b8c59459a7dc5112a94a39de45f6cc124c3e), Ref: [#115](https://github.com/raphamorim/rio/issues/115))

## 0.0.8

- Added generation of `.msi` and `.exe` files to the release pipeline (stable and canary).
- Support to Microsoft Windows.
- Ability to in|decrease font size using keyboard shortcut during session (ref: [#109](https://github.com/raphamorim/rio/issues/109))
- Inverted Canary and Stable icons.
- ANSI mouse reports (e.g: scroll and click working on VIM).
- Scroll and apply selection.
- Semantic and line selection.
- Rio is available in Homebrew casks (ref [github.com/Homebrew/homebrew-cask/pull/149824](https://github.com/Homebrew/homebrew-cask/pull/149824)).
- Rio stable versions are notarized now.
- Migration of mio, mio-extras, mio-signal-hook to Corcovado.
- Changed default black color to `#4c4345`.
- Fix mouse position for when selecting text.

## 0.0.7

- Breaking changes for configuration file regarding `Style` property.

before:
```toml
performance = "High"
[style]
font-size = 18
theme = "lucario"
```

now:
```toml
performance = "High"
theme = "lucario"
font-size = 18
```

- Fix Background color not entirely set on vim [#88](https://github.com/raphamorim/rio/issues/88)
- Scroll now works for x11 and wayland.
- No longer renders to macos and x11 windows that are fully occluded / not directly visible.
- Introduced `window-opacity` config property for WebAssembly and Wayland builds.
- Add permissions instructions to Rio macos builds (Fix [#99](https://github.com/raphamorim/rio/issues/99)).
- Fixes for x11 and wayland rendering (Related: [#98](https://github.com/raphamorim/rio/issues/98) and [#100](https://github.com/raphamorim/rio/issues/100)).
- Performance fixes (Related: [#101](https://github.com/raphamorim/rio/issues/101)).
- Sugarloaf WebAssembly support.
- Fixed resize for all contexts: removed the glitch when resizing and switching between tabs.
- Fixed cursor inconsistencies [#95](https://github.com/raphamorim/rio/issues/95).
- Added command line interface support (`--help`, `--version`, `-e` and `--command`).
- Added a fallback for WPGU request device operation: downlevel limits, which will allow the code to run on all possible hardware.
- Added `padding-x` to configuration.
- Reload automatically when the configuration file is changed ([#69](https://github.com/raphamorim/rio/issues/69)).
- Fix `Ctrl+D`.
- Fix `exit` command not closing the app ([#87](https://github.com/raphamorim/rio/issues/87)).
- Changed default `light-black` color.

## 0.0.6

- Fix: support to clipboard in linux by [@joseemds](https://github.com/joseemds).
- Font style for custom fonts by [@OlshaMB](https://github.com/OlshaMB) (closed [#80](https://github.com/raphamorim/rio/issues/80) and [#81](https://github.com/raphamorim/rio/issues/81))
- Text styles Underline and Strikethrough (closed [#79](https://github.com/raphamorim/rio/issues/79)).
- Update default colors for tabs/tabs-active.
- Tabs support.
- Fix rendering tab and hidden chars by replacing to space by [@niuez](https://github.com/niuez), (closed [#56](https://github.com/raphamorim/rio/issues/56)).
- Block cursor hover a character and still allow it to be visible.
- Support to caret Beam and Underline cursor [#67](https://github.com/raphamorim/rio/issues/67) by [@niuez](https://github.com/niuez).
- Fix panics if custom font is not found [#68](https://github.com/raphamorim/rio/issues/68).
- MacOs ignore alt key in cntrlseq (same behavior as Terminal.app, Hyper, iTerm and etecetera).

## 0.0.5

- Fix ctlseqs modifiers for bindings.
- Add RioEvent::ColorRequest events to write color updates on pty.
- Fix to render specific 24bit colors (#66) by [@niuez](https://github.com/niuez).
- Cross build for arm64 and x86
- Bold and Italic support (https://github.com/raphamorim/rio/issues/33).
- Theme support (eae39bc81b5b561882b7a37b2c03896633276c27)
- Fix font-size dependency for serialization (f278102)
- Fix cursor visibility on VI mode and scroll (https://github.com/raphamorim/rio/issues/51)
- Performance fixes for rendering from teletypewriter updates.
- Fix scale issues for 1.0 scale factor or using monitor with different scale factor. (https://github.com/raphamorim/rio/issues/50)
- Improve `make pack-osx-arm` and `make pack-osx-x86` to only contain Rio.app file. (https://github.com/raphamorim/rio/issues/54)

## 0.0.4

- Fix CPU large usage when scrolling.
- Task scheduler.
- Copy feature.
- Selection feature (selection doesn't work when scrolling yet).
- Change default cursor icon for Text (`winit::window::CursorIcon`).
- Scroll bottom when display offset is different than zero.
- Fix for user interaction "close Rio terminal" using UI interface (`ExitWithCode(0)`).
- Hide cursor when typing and make it visible again with scroll and cursor interactions.
- Implementation of paste files to string path.

## 0.0.3

- Added Input Method Engine (IME) support. Note: only works for preedit with single character now, which means that still need to fix for other keyboards as Japanese, Chinese [...].
- Common Keybindings and keybindings for MacOS.
- Allow to configure `option-as-alt` for Winit on MacOs. Issue originally bought by Alacritty on Winit (https://github.com/rust-windowing/winit/issues/768).
- Allow to configure environment variables through config file.
- Stabilization of Sugarloaf render on emojis, symbols and unicode.

## 0.0.2

- `log-level` as configurable (`DEBUG`, `INFO`, `TRACE`, `ERROR`, `WARN` and `OFF`). `OFF` by default.
- Introduction of rendering engine called Sugarloaf.
- System font loader (tested and implemented for MacOs).
- Font loader with not native emoji font (emojis aren't stable yet).
- Rect renderer based on provided color (text background), stabilized for monospaced fonts.

## 0.0.1

- Basic move/goto functionalities.
- Initial definition of Rio default colors.
- Set and reset color by ANSI parser.
- Clear/Tabs functionalities.
- Grid introduction.
- Desktop delta scroll (up and down, without scrollbar UI component).
- `Teletypewriter` 2.0.0 usage for macos and linux.
- Resize support.
- $SHELL login on macos, by default: `/bin/zsh --login` (if $SHELL is settled as other could as run `/bin/bash --login`, `/bin/fish --login` ...).
- Cursor initial support (without VI mode).<|MERGE_RESOLUTION|>--- conflicted
+++ resolved
@@ -7,17 +7,11 @@
 
 ## 0.2.30 (unreleased)
 
-<<<<<<< HEAD
-- Add audible & visual bell support [#1284](https://github.com/raphamorim/rio/pull/1284)
-- Fix blinking cursor issue [#1269](https://github.com/raphamorim/rio/issues/1269)
-- Fix Rio uses UNC (\?\) path as working directory, breaking Neovim subprocesses on Windows
-- Add NSCameraUseContinuityCameraDeviceType to plist for macOS
 - **Fix Debian/Ubuntu package installation**: Resolved terminfo conflicts with system packages [#1264](https://github.com/raphamorim/rio/issues/1264)
   - Debian (.deb) packages no longer include terminfo files to avoid conflicts with ncurses-term
   - Users on Ubuntu 22.04 and older need to manually install terminfo after package installation
   - Debian 13+ and Ubuntu 24.04+ users get terminfo from system's ncurses-term package
   - RPM packages continue to include terminfo as before
-=======
 - Add audible & visual bell support [#1284](https://github.com/raphamorim/rio/pull/1284).
 
 ## 0.2.29
@@ -25,7 +19,6 @@
 - Fix blinking cursor issue [#1269](https://github.com/raphamorim/rio/issues/1269).
 - Fix Rio uses UNC (\?\) path as working directory, breaking Neovim subprocesses on Windows.
 - Add NSCameraUseContinuityCameraDeviceType to plist for macOS.
->>>>>>> 7fb39710
 
 ## 0.2.28
 
