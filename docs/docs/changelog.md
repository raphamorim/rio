---
title: 'Changelog'
language: 'en'
---

# Changelog

## Unreleased

- Refactor close logic on close tabs.
- Fix: NativeTab margin top when `hide-if-single` is true.
- Fix: Search bar width on 1.0 dpi screens.
- Fix: Windows - The behavior of using a complete shell command and a shell command with parameters is inconsistent [#533](https://github.com/raphamorim/rio/issues/533).
- X11: Replace libxcursor with custom cursor code.
<<<<<<< HEAD
- Add command for closing all tabs except the current one (`closeunfocusedtabs`)
=======
- Fix: MacOS Delete key doesn't work in kitty mode [#513](https://github.com/raphamorim/rio/issues/513).
- Fix: Kitty keyboard protocol doesn't work with tmux [#599](https://github.com/raphamorim/rio/issues/599).
- Fix: Kitty keyboard protocol shifted key codes are reported in wrong order [#596](https://github.com/raphamorim/rio/issues/596).
- Fix: Mouse pointer hidden (Ubuntu Wayland) / Cursor icon not changing [#383](https://github.com/raphamorim/rio/issues/383).
>>>>>>> 3e804171
- `use-kitty-keyboard-protocol` is now `true` as default.
- Enable search functionality as default on Linux.

## 0.1.9

- Search support.
- New theme properties `search-match-background`, `search-match-foreground`, `search-focused-match-background` and `search-focused-match-foreground`.
- Fix bug Tab indicator doesn't disappear [#493](https://github.com/raphamorim/rio/issues/493).
- Fix color automation on tabs for linux.
- Update tabs UI styles (make it larger and able to show more text when necessary).
- Corrections on underline render proportions for different DPIs.
- Support writing the config to a custom/default location via `--write-config` (Ref: #605).
- Fix scale update on transitioning between screens with different DPI.
- Support a short variant (`-w`) for `--working-dir` argument.

## 0.1.8

- **breaking:** Introduced a new property in theme called `tabs-active-highlight`, default color is `#ff00ff`.
- **breaking:** Removed breadcrumb navigation.
- **breaking:** Introduced a new property in theme called `bar`, default color changed is `#1b1a1a`.
- **breaking:** `CollapsedTab` is now default for all platforms.
- Tab UI got some updates.
- Introduce `navigation.hide-if-single` property (Ref: [#595](https://github.com/raphamorim/rio/issues/595)).
- Performance update: Remove lock dependencies on render calls.
- Performance update: Render repeated styled fragments as one rect.
- Sugarloaf API has changed from `Sugar` primitives to `Content`.
- Fix: `[editor]` overshadow headerless parameters in default config. (Ref: #601)

## 0.1.7

**Breaking**

Editor property have changed from `String` to allow input arguments as well.

Before:

```toml
editor = "vi"
```

Now:

```toml
[editor]
program = "code"
args = ["-w"]
```

- Fix: editor doesn't handle arguments [#550](https://github.com/raphamorim/rio/issues/550).
- Fix: Weird rendering behaviour on setting padding-x in config [#590](https://github.com/raphamorim/rio/issues/590).
- Upgrade Rust to 1.80.1.

## 0.1.6

- Support custom colors on all underlines.
- Support for advaned formatting (squiggly underline?) [#370](https://github.com/raphamorim/rio/issues/370)
- Performance improvements!
	- Cache strategy has improved to cover any line that have been previously rendered.
	- Render backgrounds and cursors in one pass.
- Update tokio

## 0.1.5

- Fix Bug cell disappearance [#579](https://github.com/raphamorim/rio/issues/579).
- Fix Bug Rendering problem with TUIs using cursor movement control sequences in rio (v0.1.1+) [#574](https://github.com/raphamorim/rio/issues/574).
- Changed default font family to Cascadia Code.
- Changed default width to 800 and default height to 500.

## 0.1.4

- Fix Bug Text Rendering Bug [#543](https://github.com/raphamorim/rio/issues/543).
- Fix Abnormal font display and incomplete Navigation content display [#554](https://github.com/raphamorim/rio/issues/554).
- Fix Bug switch tabs doesn't work [#536](https://github.com/raphamorim/rio/issues/536).
- Update Cascadia Code to 2404.23.
- Change Cascadia builtin font from ttf to otf.
- Improvements for mouse selection.
- Performance improvements for background renders for all navigations besides `Plain` and `NativeTab`.
- Fix Cursor blinking is triggered by changes in inactive tabs [#437](https://github.com/raphamorim/rio/issues/437).
- Fix key bindings when key is uppercased (`alt` or `shift` is inputted along).
- Support to padding-y (ref: [#400](https://github.com/raphamorim/rio/issues/400))

Define y axis padding based on a format `[top, left]`, default is `[0, 0]`.

Example:

```toml
padding-y = [30, 10]
```

- Update swash (0.1.18), ab_glyph (0.2.28) and remove double hashmap implementation.

## 0.1.3

- Added support to font features (ref: #548 #551)

```toml
[fonts]
features = ["ss01", "ss02", "ss03", "ss04", "ss05", "ss06", "ss07", "ss08", "ss09"]
```

Note: Font features do not have support to live reload on configuration, so to reflect your changes, you will need to close and reopen Rio.

- fix: Wayland - No input after first run [#566](https://github.com/raphamorim/rio/issues/566).
- fix: Mouse pointer location differs from selected text #573.
- fix: IO Safety violation from dropping RawFd (fatal runtime error: IO Safety violation: owned file descriptor already closed).
- Upgrade to Rust 1.80.0.

## 0.1.2

- Upgrade wgpu to v22.0.0.
- Restrict of cells width.
- Wayland: update dependencies.
- Wayland: avoid crashing when compositor is misbehaving. (ref: raphamorim/winit 22522c9b37e9734c9a2408fae8d34b2599ff4574).
- Performance upgrades for lines rendered previously.

## 0.1.1

- Fix the validation errors whenever a surface is used with the vulkan backend.
- Clean up weak references to texture views and bind groups to prevent memory leaks.
- Fix crashes whenever reading binary files.
- Improvements on font loader (avoid set weight or style in the lookup if isn't defined).
- Fallbacks fonts doesn't trigger alerts anymore.

## 0.1.0

**Breaking change: Opacity API has changed**

- `background-opacity` has been renamed to `opacity`. It sets window background opacity.
- Removed `foreground-opacity` property.
- Removed support to DX11.

Example:

```toml
[window]
opacity = 0.8
```

- Major rewrite on sugarloaf.
	- New rendering architecture.
	- Sugarloaf now uses same render pass for each render.
	- Ignore equal renderers.
	- Compute layout updates only if layout is different.
- `BottomTab` navigation is now default for Linux and Windows.
- Support to font ligatures.
- Support bluetooth access on MacOs.
- Upgraded wgpu to 0.20.0.
- Support "open here" for Microsoft Windows.
- Fixes on font search for Microsoft Windows.
- Open Url support for MacOS.
- All tabs/window instances now use same font data.
- Disabled `line-height` configuration in this version (it will be re added eventually).
- Updated ttf-parser and memmap2 on sugarloaf.

#### Bug fixes

- closed: #514 Odd background transparency on macOS (Intel)
- closed: #398 Neovim and Helix rendering with line spacing
- closed: #512 Visible lines on transparent background
- closed: #491 Noticeable text update
- closed: #476 Glyphs have very weird rendering
- closed: #422 Background opacity
- closed: #355 Issues with double-width chars
- closed: #259 Sugarloaf: Positioning glyphs
- closed: #167 Tab bar overlaps text
- closed: #328 Some font issues
- closed: #225 Doesn't work with touchscreen
- closed: #307 default offset height is above the bottom position since update
- closed: #392 Box drawing issue with Berkeley Mono on MacOS

## 0.0.39

- Minor fix on fixed transparency on backgrounds for Welcome/Dialog.

## 0.0.38

- Corrections for transparency and blur for MacOS windows.
- Apply dynamic background logic only for images and keep alpha channel on background.

## 0.0.37

- *Breaking change:* Reduced font size to `16.0`.
- *Breaking change:* Set `VI mode` trigger with CTRL + SHIFT + SPACE on Windows.
- Update winit to 0.30.0.
- Update rust version to 1.77.2.
- Initial touch support by [@androw](https://github.com/androw) [#226](https://github.com/raphamorim/rio/pull/226)

## 0.0.36

- fixes for x11 freeze issue.
- update winit to 0.29.15.
- update wix (toolset that builds Windows Installer) from 4.0.1 to 4.0.4.

## 0.0.35

- Bump wayland dependencies: `wayland-backend`, `wayland-client`, `wayland-cursor` and `wayland-scanner`.
- Refactor: disable cursor blink on selection (ref #437) #441 by @hougesen .
- Rewrite hash logic to use `BuildHasher::hash_one`.
- Report focus change https://terminalguide.namepad.de/mode/p1004/.
- update rust version to 1.75.0.
- update winit to 0.29.11.

## 0.0.34

- use Fowler–Noll–Vo hash function implementation for sugar cache (more efficient for smaller hash keys)
- update winit to 0.29.9

## 0.0.33

- **Breaking**: Removed `macos-hide-toolbar-buttons` in favor of `window.decorations` api.
- Fix: Rio failing to draw blur upon launch #379
- Fix: Window transparency does not work on X11 #361
- Added support for path based color automation.
- Added `window.decorations` property, available options are `Enabled`, `Disabled`, `Transparent` and `Buttonless`.

## 0.0.32

- Fix: font order priority.
- Fix: add default values to keyboard config (#382)

## 0.0.31

- **Breaking**: Configuration `performance` has moved to `renderer.performance`.
- **Breaking**: Configuration `disable-renderer-when-unfocused` has moved to `renderer.disable-renderer-when-unfocused`.
- **Breaking**: Configuration `use-kitty-keyboard-protocol` has moved to `keyboard.use-kitty-keyboard-protocol`.

- Introduction of new configuration property called `keyboard`.

```toml
[keyboard]
use-kitty-keyboard-protocol = false
disable-ctlseqs-alt = false
```

- Introduction of `keyboard.disable-ctlseqs-alt`: Disable ctlseqs with ALT keys. It is useful for example if you would like Rio to replicate Terminal.app, since it does not deal with ctlseqs with ALT keys

- Introduction of new configuration property called `renderer`.
```toml
[renderer]
performance = "High"
disable-renderer-when-unfocused = false
backend = "Automatic"

# backend options:
# Automatic: Leave Sugarloaf/WGPU to decide
# GL: Supported on Linux/Android, and Windows and macOS/iOS via ANGLE
# Vulkan: Supported on Windows, Linux/Android
# DX12: Supported on Windows 10
# DX11: Supported on Windows 7+
# Metal: Supported on macOS/iOS
```
- Fix: update padding top on config change [#378](https://github.com/raphamorim/rio/pull/378) by [@hougesen](https://github.com/hougesen)
- Fixed bug where color automation did not work on Linux because of line ending character.
- Fix: Control + Up/Down don't works as expected on neovim [#371](https://github.com/raphamorim/rio/issues/371)
- Fix: remove duplicate kitty backspace keybinds [#375](https://github.com/raphamorim/rio/pull/375) by [@hougesen](https://github.com/hougesen)
- Fix: Kitty-keyboard-protocol causes Backspace to delete 2 characters. [#344](https://github.com/raphamorim/rio/issues/344) by [@hougesen](https://github.com/hougesen)

## 0.0.30

- Fix regression with color ansi when transparency is off.
- **Breaking**: Config `navigation.macos-hide-window-buttons` has moved to `window.macos-hide-toolbar-buttons`.
- **Breaking**: Config property `padding-x` has been updated from 5.0 to 0.0 on MacOS.

## 0.0.29

- Fix compiled binary shows nothing inside the app window [#366](https://github.com/raphamorim/rio/issues/366).
- Fix command key + left and right strange behavior [#359](https://github.com/raphamorim/rio/issues/359).
- **New scroll API**: Scroll calculation for canonical mode will be based on `(accumulated scroll * multiplier / divider)` so if you want quicker scroll, keep increasing the multiplier if you want to reduce you increase the divider. Can use both properties also to find the best scroll for you:

```toml
[scroll]
multiplier = 3.0
divider = 1.0
```

- Corrections for TMUX scroll calculations.

## 0.0.28

- **Breaking**: Settings UI has been removed and `editor` property has been added.
- **Breaking**: default `padding-x` for MacOS has moved from `10.0` to `5.0`.
- **Breaking: Background API has moved to Window**

Example:

```toml
[window]
width = 600
height = 400
mode = "Windowed"
foreground-opacity = 1.0
background-opacity = 1.0
```

Using image as background:

```toml
[window.background-image]
path = "/Users/rapha/Desktop/eastward.jpg"
width = 200.0
height = 200.0
x = 0.0
y = 0.0
```

- **Breaking:** MacOS default navigation mode will become `NativeTab`.
- Support for blur background.
- Support opacity for foreground and background.
- Cursor hide feature is now behind configuration `hide-cursor-when-typing`.
- Confirm before quite (it can be disabled through configuration `confirm-before-quit`).
- Close the last tab in MacOS when using `command + w` (Ref: [#296](https://github.com/raphamorim/rio/issues/296))
- OSC 8 (Hyperlinks).
- Fix current path on new tab is not working when using Native Tab (Ref [#323](https://github.com/raphamorim/rio/issues/323)).
- Change `POLLING_TIMEOUT` for configuration update from 1s to 2s.
- Update `.icns` file with more format and add new icon (Ref: [#329](https://github.com/raphamorim/rio/pull/329)) by [@nix6839](https://github.com/nix6839).
- Update `.ico` files with more resolution and add new icon (Ref: [#329](https://github.com/raphamorim/rio/pull/329)) by [@nix6839](https://github.com/nix6839).

## 0.0.27

- Activate the hyperlink check whenever a modifier is changed (`alt` for windows/linux/bsd and `command` for macos).
- Fix Error when Double click on terminal side (Ref [#316](https://github.com/raphamorim/rio/issues/316)).

## 0.0.26

- Upgrade winit to 0.29.3.
- Support for `Run` actions key bindings for Microsoft Windows.
- Hyperlink support (Ref [#60](https://github.com/raphamorim/rio/issues/60))

## 0.0.25

- Upgrade wgpu to 0.18.0.
- Desktop OpenGL 3.3+ Support on Windows through WebGPU.
- Display the shell name on the tab title for MacOS Native Tab (Ref [#311](https://github.com/raphamorim/rio/issues/311) by [@eduronqui](https://github.com/eduronqui)).
- Fix VI cursor disappearing whenever perform a scroll..
- Fix flagged dimmed colors (cases where it does not comes from rgb index).
- Fix MacOS fullscreen empty space on margin top.
- Upgrade winit to 0.29.2.

## 0.0.24

- Improvements on selection text for scale factor >= 2.0.
- Improvements on cursor sugar creation, dropped unnecessary usage of clone.
- Colors/Themes got a new property called `vi-cursor`, you can specify any color you wish for VI Cursor.
- Alacritty's VI Mode.

## 0.0.23

#### Breaking changes

- `navigation.mode = "Plain"` now only shutdowns the key bindings related to tab creation/manipulation.
- `ignore-selection-fg-color` has been renamed to `ignore-selection-foreground-color`.
- Kitty keyboard protocol has been disabled by default in this version, for enable it you need to use `use-kitty-keyboard-protocol = true`.
- `CollapsedTab` is not based on reverse order anymore.
- Actions `SelectTab1`, `SelectTab2`, ..., `SelectTab9` have been removed in favor of the new select tab API:

```toml
[bindings]
keys = [
	{ key = "1", with = "super", action = "SelectTab(0)" },
	{ key = "2", with = "super", action = "SelectTab(1)" },
	{ key = "3", with = "super", action = "SelectTab(2)" }
]
```

- Actions `ScrollLineUp` and `ScrollLineDown` have been removed in favor of the new Scroll API:

```toml
[bindings]
keys = [
	# Scroll up 8 lines
	{ key = "up", with = "super", action = "Scroll(8)" },
	# Scroll down 5 lines
	{ key = "down", with = "super", action = "Scroll(-5)" }
]
```

#### Other changes

- Rendering performance small improvements towards to Sugar text for regular font, dropped in redundancy processing (avg 68ms to 22ms with tests using 155x94 without repetition like `vim Cargo.lock`).
- Rendering performance small improvements towards to Sugar rect calculation, dropped in redundancy processing. Now Sugarloaf computes better Rects duplication in a line. It gains significant performance for large screens (avg ~12ms).
- Fix Backspace behaviour misplace on Windows (Ref https://github.com/raphamorim/rio/issues/220).
- `ClearHistory` key binding is available to use per configuration file.
- Introduce Alacritty's VI Mode (Ref https://github.com/raphamorim/rio/issues/186).
- Implement `ClearSelection` key binding action.
- Fix Cursor shape isn't restored (Ref https://github.com/raphamorim/rio/issues/279).
- Fix color automation for breadcrumb mode (Ref https://github.com/raphamorim/rio/issues/251).
- Fix text copy (OSC 52) is broken (tmux, zellij) (Ref https://github.com/raphamorim/rio/issues/276).
- Fix lines calculation for different fonts.
- Fix bug whenever is not closing terminal for non native tabs (Ref https://github.com/raphamorim/rio/issues/255).
- Removal of hide cursor functionality when start to type for all platforms besides Apple MacOS.
- Support to new scroll action API key binding.
- Support to new select tab action API key binding.
- Support to execute programs as actions for key bindings:

```toml
[bindings]
keys = [
	{ key = "p", with = "super", action = "Run(code)" },
	{ key = "o", with = "super", action = "Run(sublime ~/.config/rio/config.toml)" }
]
```

- Upgrade rust to 1.73.0 by @igorvieira.

## 0.0.22

- Now you can add extra fonts to load:

```toml
[fonts]
extras = [{ family = "Microsoft JhengHei" }]
```

- Added `ScrollLineUp`, `ScrollLineDown`, `ScrollHalfPageUp`, `ScrollHalfPageDown`, `ScrollToTop`and `ScrollToBottom` to bindings.
- Fix japanese characters on Microsoft Windows (Ref: https://github.com/raphamorim/rio/issues/266).
- Navigation fonts now use the CascadiaCode built-in font and cannot be changed.
- Proper select adapter with `is_srgb` filter check.
- Switched to queue rendering instead of use staging_belt.
- Fixed leaks whenever buffer dropped map callbacks.
- Forked and embedded glyph-brush project to sugarloaf. Glyph-brush was originally created @alexheretic and is licensed under Apache-2.0 license.
- Upgrade wgpu to 0.17.1.

## 0.0.21

- Hide other applications in MacOS #262 by @sonbui00.
- Implemented `working-dir` parameter to cli https://github.com/raphamorim/rio/issues/258.
- Remove legacy icns icons from bundle.

## 0.0.20

- Fix retrieve foreground process name to tabs.
- Fix cursor disappearing in the first tab whenever a new tab is created with NativeTab.
- Fix settings for NativeTabs.
- New docs.
- Removal of RIO_CONFIG environment variable.
- Add ToggleFullscreen Action #229 (Ref: https://github.com/raphamorim/rio/pull/249)
- fix: Command + H can't hide rio on macOS (Ref: https://github.com/raphamorim/rio/pull/244).
- Added fontconfig to font loader.
- New Rio terminal logo.
- Update Rust to 1.72.1 (Ref: https://github.com/raphamorim/rio/pull/238).
- Enable CPU-specific optimizations on aarch64-apple-darwin (Ref: https://github.com/raphamorim/rio/pull/235).
- Use release profile with optimization level as 3 (Ref: https://github.com/raphamorim/rio/pull/236).
- Use fixed dependency versions in sugarloaf
- Added split support along with the following actions `SplitVertically`, `SplitHorizontally` and `ClosePane` (support to split is still not available).

## 0.0.19

**Breaking change**

Configuration properties: `window_height`, `window_width` and `window_opacity` has been moved to a new window/background API:

```toml
# Window configuration
#
# • width - define the initial window width.
#   Default: 600
#
# • height - define the initial window height.
#   Default: 400
#
# • mode - define how the window will be created
#     - "Windowed" (default) is based on width and height
#     - "Maximized" window is created with maximized
#     - "Fullscreen" window is created with fullscreen
#
[window]
width = 600
height = 400
mode = "Windowed"

# Background configuration
#
# • opacity - changes the background transparency state
#   Default: 1.0
#
# • mode - defines background mode between "Color" and "Image"
#   Default: Color
#
# • image - Set an image as background
#   Default: None
#
[background]
mode = "Image"
opacity = 1.0
[background.image]
path = "/Users/rapha/Desktop/eastward.jpg"
width = 200.0
height = 200.0
x = 0.0
```

- Fix for retrieving shell environment variable when running inside of Flatpak sandbox (Ref: https://github.com/raphamorim/rio/issues/198).
- Rio terminal is now also available in crates.io: https://crates.io/crates/rioterm .
- Added `navigation.mode = "Plain"`, it basically disables all platform key bindings for tabs, windows and panels creation (Ref https://github.com/raphamorim/rio/issues/213).
- Support for blinking cursor (Ref: https://github.com/raphamorim/rio/issues/137) (this option is not enabled by default).
- Migrated font-kit to a custom font loader.
- Support to MacOS tile window positioning feature (left or right).
- Added support to MacOS display native top bar items.
- Support to adaptive theme (theme selection based on user system theme variant `dark` or `light`).
- Implemented `ScrollPageUp`, `ScrollPageDown`, `ScrollHalfPageUp`, `ScrollHalfPageDown`, `ScrollToTop`, `ScrollToBottom`, `ScrollLineUp`, `ScrollLineDown` (Ref: https://github.com/raphamorim/rio/issues/206).
- Support to `fonts.family` (it overwrites regular, bold, bold-italic and italic font families).
- Added a welcome screen UI.
- Added a settings UI.
- Exposes `RIO_CONFIG` environment variable that contains the path of the configuration.
- Rio creates a configuration file with all defaults if does not exist.
- Added `OpenConfigEditor` key binding for all platforms.
- Configuration property `editor` was removed.
- Created Assistant, Rio terminal UI for display error (Ref: https://github.com/raphamorim/rio/issues/168).
- Fix 'Backspace' keypress triggers Ctrl+h keybinding in Zellij instead of deleting character. (Ref: https://github.com/raphamorim/rio/issues/197).
- Implemented `TERM_PROGRAM` and `TERM_PROGRAM_VERSION` (Ref: https://github.com/raphamorim/rio/issues/200).
- Whenever native tabs is on disable macos deadzone logic.

## 0.0.18

- Upgraded to Rust 1.72.0.
- Fix delete key inputs square character.
- Fix Breadcrumb navigation crash.

## 0.0.17

#### Breaking changes

- Configuration `font` does not work anymore, a new configuration API of font selection has been introduced.

```toml
[fonts]
size = 18

[fonts.regular]
family = "cascadiamono"
style = "normal"
weight = 400

[fonts.bold]
family = "cascadiamono"
style = "normal"
weight = 800

[fonts.italic]
family = "cascadiamono"
style = "italic"
weight = 400

[fonts.bold-italic]
family = "cascadiamono"
style = "italic"
weight = 800
```

- Action `TabSwitchNext` and `TabSwitchPrev` has been renamed to `SelectNextTab` and `SelectPrevTab`.

#### Rest of 0.0.17 changelog

- Support to `NativeTab` (MacOS only).
- Support for kitty's keyboard protocol (`CSI u`). Ref: https://sw.kovidgoyal.net/kitty/keyboard-protocol/
- Added new actions for tab selection: `SelectTab1`, `SelectTab2`, `SelectTab3`, `SelectTab4`, `SelectTab5`, `SelectTab6`, `SelectTab7`, `SelectTab8`, `SelectTab9`, `SelectLastTab`.
- Support lowercased action and fix overwrite for actions in custom key bindings.
- Added action `Minimize` for minimize Rio terminal window.
- Added action `ClearHistory` for clear terminal saved history.
- Added action `ReceiveChar` for custom key bindings.
- New default key bindings for Linux and Windows so that conflicts with readline key bindings are removed.
- Winit Version 0.29.1-beta.
- Allow paste with the middle mouse of the button (fixes https://github.com/raphamorim/rio/issues/123).
- Support startup notify protocol to raise initial window on Wayland/X11.
- Fix Double-tap by touchpad on the titlebar doesn't maximize/unmaximize the window in GNOME 44, Wayland.

## 0.0.16

- Fix tab/breadcrumb bug introduced in 0.0.15
- Introduce new configuration property: `navigation.macos-hide-window-button`.

## 0.0.15

- Introduce configurable navigation with the following options: `CollapsedTab` (default), `Breadcrumb`, `TopTab` and `BottomTab`.

An example of configuration:

```toml
[navigation]
mode = "BottomTab"
use-current-path = true
clickable = false
```

- Performance improvements with Sugarloaf de-duplication of input data.
	- Before: `~253.5µs`.
	- Now: `~51.5µs`.
- Introduce `navigation.use-current-path` which sets if a tab/breacrumb should be open from the current context path.
- Fix rendering unicode with 1 width glyphs (fix [#160](https://github.com/raphamorim/rio/issues/160)).
- Increased max tabs from 9 to 20.
- Default colors `selection-foreground` and `selection-background` has changed.
- Default colors `tab` and `tab-active` has changed.

## 0.0.14

- Implementation of custom key bindings ([#117](https://github.com/raphamorim/rio/issues/117)).
- Fix .deb packing in GH Actions.
- Fix key binding for switch tab next (MacOS only).
- Fix scroll when copying text outside of offset.
- Fix copy key bindings.

## 0.0.13

- Fix Fuzzy Finder issue ([#132](https://github.com/raphamorim/rio/issues/132)).
- Introduce Copa (Alacritty's VTE forked version to introduce new sequences/instructions in next versions).
- Upgraded Winit to 0.29.0-beta.0.
- Support for keybindings with dead keys.
- `Back`/`Forward` mouse buttons support in bindings.
- Fix unconditional query of xdg-portal settings on Wayland.
- Fix `Maximized` startup mode not filling the screen properly on GNOME Wayland.
- Fix Default Vi key bindings for `Last`/`First` actions not working on X11/Wayland.
- Set `padding-x` to 0 for non-macos.
- Set `app_id`/`WM_CLASS` property on Wayland/X11.

## 0.0.12

- Strip binary is on for release builds.
- Each paste or key binding that has writing leads to clear selection and scroll bottom.
- Fixed over-rendering when scrolling.
- Fix selection.
- Support to copy using VIM.
- Fix for MacOS deadzone changing cursor to draggable on window buttons.
- Fix for scroll using tmux.

## 0.0.11

- Fix for font styles using CachedSugar.

## 0.0.10

- Major refactor of Sugarloaf.
	- Performance improvements around 80-110%.
	- Introduced CachedSugar.
	- Usage of PixelScale.
	- Line-height support.
- Open new tab using the current tab directory.
- Fix some symbols break the horizontal and vertical alignment of lines (ref [#148](https://github.com/raphamorim/rio/issues/148)).
- Fix font size configuration is confusing (ref [#139](https://github.com/raphamorim/rio/issues/139)).
- Fix Glyph not rendered in prompt (ref: [#135](https://github.com/raphamorim/rio/issues/135)).
- Use fork by default in context tests.
- Updated terminfo.
- Increased default font size to 18.
- Move to next and prev tab using keybindings.
- Setting editor by keybindings and new property called `editor` in configuration file.
- Rio creates `.deb` packages (canary and release).
- Binary size optimization (ref: [#152](https://github.com/raphamorim/rio/pull/152)) by [@OlshaMB]

## 0.0.9

- Created "rio" terminfo.
- Breaking changes for configuration file regarding `Advanced`. The configuration `Advanced` has moved to root level and `disable-render-when-unfocused` renamed to `disable-unfocused-render`.

**before**

```toml
theme = "dracula"

[advanced]
disable-render-when-unfocused = true
```

**now**

```toml
theme = "dracula"
disable-unfocused-render = true
```

- Support to **spawn and fork processes**, spawn has became default. Spawn increases Rio compatibility in a broad range, like old MacOS versions (older or equal to Big Sur). However, If you want to use Rio terminal to fork processes instead of spawning processes, enable `use-fork` in the configuration file:

```toml
use-fork = true
```

- Introduced `RIO_LOG_LEVEL` variable usage. (`e.g: RIO_LOG_LEVEL=debug rio -e "echo 1"`)
- Increased max tabs from 6 to 9.
- Fix Incorrect cursor position when using multi-byte characters (Ref: [#127](https://github.com/raphamorim/rio/issues/127))
- Fix bug ["black screen with nearly zero interactivity"](https://github.com/raphamorim/rio/issues/112) and new tab hanging.
- Fix cursor disappearing after resize.
- Introduction of `shell` and `working_dir` in configuration file.
- Multi window support [#97](https://github.com/raphamorim/rio/issues/97).
- Corrections on select and scroll experience (it was using wrongly font-bound for line calculation).
- Add selection color to the theme config (closed [#125](https://github.com/raphamorim/rio/issues/125)).
- Implemented Inverse (fix [#92](https://github.com/raphamorim/rio/issues/92)).
- Proper choose formats that matches with `TextureFormat::is_srgb` (it fixed the Vulkan driver, related [#122](https://github.com/raphamorim/rio/issues/122)).
- Corcovado: Filter windows crate dependency to only Windows targets (related: [#119](https://github.com/raphamorim/rio/issues/119)).
- Teletypewriter: Fixes for musl as target_env (related: [#119](https://github.com/raphamorim/rio/issues/119)).
- FreeBSD support, implementation by [yurivict](https://github.com/yurivict) ([Commit](https://github.com/freebsd/freebsd-ports/commit/8582b8c59459a7dc5112a94a39de45f6cc124c3e), Ref: [#115](https://github.com/raphamorim/rio/issues/115))

## 0.0.8

- Added generation of `.msi` and `.exe` files to the release pipeline (stable and canary).
- Support to Microsoft Windows.
- Ability to in|decrease font size using keyboard shortcut during session (ref: [#109](https://github.com/raphamorim/rio/issues/109))
- Inverted Canary and Stable icons.
- ANSI mouse reports (e.g: scroll and click working on VIM).
- Scroll and apply selection.
- Semantic and line selection.
- Rio is available in Homebrew casks (ref [github.com/Homebrew/homebrew-cask/pull/149824](https://github.com/Homebrew/homebrew-cask/pull/149824)).
- Rio stable versions are notarized now.
- Migration of mio, mio-extras, mio-signal-hook to Corcovado.
- Changed default black color to `#4c4345`.
- Fix mouse position for when selecting text.

## 0.0.7

- Breaking changes for configuration file regarding `Style` property.

before:
```toml
performance = "High"
[style]
font-size = 18
theme = "lucario"
```

now:
```toml
performance = "High"
theme = "lucario"
font-size = 18
```

- Fix Background color not entirely set on vim [#88](https://github.com/raphamorim/rio/issues/88)
- Scroll now works for x11 and wayland.
- No longer renders to macos and x11 windows that are fully occluded / not directly visible.
- Introduced `window-opacity` config property for WebAssembly and Wayland builds.
- Add permissions instructions to Rio macos builds (Fix [#99](https://github.com/raphamorim/rio/issues/99)).
- Fixes for x11 and wayland rendering (Related: [#98](https://github.com/raphamorim/rio/issues/98) and [#100](https://github.com/raphamorim/rio/issues/100)).
- Performance fixes (Related: [#101](https://github.com/raphamorim/rio/issues/101)).
- Sugarloaf WebAssembly support.
- Fixed resize for all contexts: removed the glitch when resizing and switching between tabs.
- Fixed cursor inconsistencies [#95](https://github.com/raphamorim/rio/issues/95).
- Added command line interface support (`--help`, `--version`, `-e` and `--command`).
- Added a fallback for WPGU request device operation: downlevel limits, which will allow the code to run on all possible hardware.
- Added `padding-x` to configuration.
- Reload automatically when the configuration file is changed ([#69](https://github.com/raphamorim/rio/issues/69)).
- Fix `Ctrl+D`.
- Fix `exit` command not closing the app ([#87](https://github.com/raphamorim/rio/issues/87)).
- Changed default `light-black` color.

## 0.0.6

- Fix: support to clipboard in linux by [@joseemds](https://github.com/joseemds).
- Font style for custom fonts by [@OlshaMB](https://github.com/OlshaMB) (closed [#80](https://github.com/raphamorim/rio/issues/80) and [#81](https://github.com/raphamorim/rio/issues/81))
- Text styles Underline and Strikethrough (closed [#79](https://github.com/raphamorim/rio/issues/79)).
- Update default colors for tabs/tabs-active.
- Tabs support.
- Fix rendering tab and hidden chars by replacing to space by [@niuez](https://github.com/niuez), (closed [#56](https://github.com/raphamorim/rio/issues/56)).
- Block cursor hover a character and still allow it to be visible.
- Support to caret Beam and Underline cursor [#67](https://github.com/raphamorim/rio/issues/67) by [@niuez](https://github.com/niuez).
- Fix panics if custom font is not found [#68](https://github.com/raphamorim/rio/issues/68).
- MacOs ignore alt key in cntrlseq (same behavior as Terminal.app, Hyper, iTerm and etecetera).

## 0.0.5

- Fix ctlseqs modifiers for bindings.
- Add RioEvent::ColorRequest events to write color updates on pty.
- Fix to render specific 24bit colors (#66) by [@niuez](https://github.com/niuez).
- Cross build for arm64 and x86
- Bold and Italic support (https://github.com/raphamorim/rio/issues/33).
- Theme support (eae39bc81b5b561882b7a37b2c03896633276c27)
- Fix font-size dependency for serialization (f278102)
- Fix cursor visibility on VI mode and scroll (https://github.com/raphamorim/rio/issues/51)
- Performance fixes for rendering from teletypewriter updates.
- Fix scale issues for 1.0 scale factor or using monitor with different scale factor. (https://github.com/raphamorim/rio/issues/50)
- Improve `make pack-osx-arm` and `make pack-osx-x86` to only contain Rio.app file. (https://github.com/raphamorim/rio/issues/54)

## 0.0.4

- Fix CPU large usage when scrolling.
- Task scheduler.
- Copy feature.
- Selection feature (selection doesn't work when scrolling yet).
- Change default cursor icon for Text (`winit::window::CursorIcon`).
- Scroll bottom when display offset is different than zero.
- Fix for user interaction "close Rio terminal" using UI interface (`ExitWithCode(0)`).
- Hide cursor when typing and make it visible again with scroll and cursor interactions.
- Implementation of paste files to string path.

## 0.0.3

- Added Input Method Engine (IME) support. Note: only works for preedit with single character now, which means that still need to fix for other keyboards as Japanese, Chinese [...].
- Common Keybindings and keybindings for MacOS.
- Allow to configure `option-as-alt` for Winit on MacOs. Issue originally bought by Alacritty on Winit (https://github.com/rust-windowing/winit/issues/768).
- Allow to configure environment variables through config file.
- Stabilization of Sugarloaf render on emojis, symbols and unicode.

## 0.0.2

- `log-level` as configurable (`DEBUG`, `INFO`, `TRACE`, `ERROR`, `WARN` and `OFF`). `OFF` by default.
- Introduction of rendering engine called Sugarloaf.
- System font loader (tested and implemented for MacOs).
- Font loader with not native emoji font (emojis aren't stable yet).
- Rect renderer based on provided color (text background), stabilized for monospaced fonts.

## 0.0.1

- Basic move/goto functionalities.
- Initial definition of Rio default colors.
- Set and reset color by ANSI parser.
- Clear/Tabs functionalities.
- Grid introduction.
- Desktop delta scroll (up and down, without scrollbar UI component).
- `Teletypewriter` 2.0.0 usage for macos and linux.
- Resize support.
- $SHELL login on macos, by default: `/bin/zsh --login` (if $SHELL is settled as other could as run `/bin/bash --login`, `/bin/fish --login` ...).
- Cursor initial support (without VI mode).<|MERGE_RESOLUTION|>--- conflicted
+++ resolved
@@ -12,16 +12,13 @@
 - Fix: Search bar width on 1.0 dpi screens.
 - Fix: Windows - The behavior of using a complete shell command and a shell command with parameters is inconsistent [#533](https://github.com/raphamorim/rio/issues/533).
 - X11: Replace libxcursor with custom cursor code.
-<<<<<<< HEAD
-- Add command for closing all tabs except the current one (`closeunfocusedtabs`)
-=======
 - Fix: MacOS Delete key doesn't work in kitty mode [#513](https://github.com/raphamorim/rio/issues/513).
 - Fix: Kitty keyboard protocol doesn't work with tmux [#599](https://github.com/raphamorim/rio/issues/599).
 - Fix: Kitty keyboard protocol shifted key codes are reported in wrong order [#596](https://github.com/raphamorim/rio/issues/596).
 - Fix: Mouse pointer hidden (Ubuntu Wayland) / Cursor icon not changing [#383](https://github.com/raphamorim/rio/issues/383).
->>>>>>> 3e804171
 - `use-kitty-keyboard-protocol` is now `true` as default.
 - Enable search functionality as default on Linux.
+- Add command for closing all tabs except the current one (`closeunfocusedtabs`)
 
 ## 0.1.9
 
