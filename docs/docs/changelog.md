--- conflicted
+++ resolved
@@ -8,12 +8,9 @@
 ## Unreleased
 
 - X11: Replace libxcursor with custom cursor code.
-<<<<<<< HEAD
 - Add command for closing all tabs except the current one (`closeunfocusedtabs`)
-=======
 - `use-kitty-keyboard-protocol` is now `true` as default.
 - Enable search functionality as default on Linux.
->>>>>>> c88f9e4f
 
 ## 0.1.9
 
