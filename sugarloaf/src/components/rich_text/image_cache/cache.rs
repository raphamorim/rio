use crate::context::{Context, ContextType};
use tracing::debug;

use super::atlas::*;
use super::ContentType;
use super::*;

#[derive(Clone, Copy, Debug, PartialEq, Default)]
pub enum AtlasKind {
    #[default]
    Mask, // R8 format for alpha masks
    Color, // RGBA format for color glyphs
}

#[derive(Default)]
pub struct Entry {
    allocated: bool,
    /// X coordinate of the image in an atlas.
    x: u16,
    /// Y coordinate of the image in an atlas.
    y: u16,
    /// Width of the image.
    width: u16,
    /// Height of the image.
    height: u16,
    /// Which atlas this entry belongs to
    atlas_kind: AtlasKind,
}

pub struct Atlas {
    alloc: AtlasAllocator,
    buffer: Vec<u8>,
    fresh: bool,
    dirty: bool,
    channels: usize, // 1 for mask, 4 for color
}

impl Atlas {
    fn new(kind: AtlasKind, size: u16) -> Self {
        let channels = match kind {
            AtlasKind::Mask => 1,
            AtlasKind::Color => 4,
        };

        Self {
            alloc: AtlasAllocator::new(size, size),
            buffer: vec![0; size as usize * size as usize * channels],
            fresh: true,
            dirty: false,
            channels,
        }
    }
}

#[derive(Debug)]
pub enum ImageCacheType {
    Wgpu(WgpuImageCache),
    Metal(MetalImageCache),
}

#[derive(Debug)]
pub struct WgpuImageCache {
    mask_texture: wgpu::Texture,
    color_texture: wgpu::Texture,
    pub mask_texture_view: wgpu::TextureView,
    pub color_texture_view: wgpu::TextureView,
}

#[derive(Debug)]
pub struct MetalImageCache {
    mask_texture: metal::Texture,
    color_texture: metal::Texture,
}

pub struct ImageCache {
    pub entries: Vec<Entry>,
    mask_atlas: Atlas,
    color_atlas: Atlas,
    max_texture_size: u16,
    cache_type: ImageCacheType,
}

#[inline]
pub fn buffer_size(width: u32, height: u32) -> Option<usize> {
    (width as usize)
        .checked_add(height as usize)?
        .checked_add(4)
}

impl ImageCache {
    /// Creates a new image cache with dual atlases.
    pub fn new(context: &Context) -> Self {
<<<<<<< HEAD
        let max_texture_size = SIZE;

        let cache_type = match &context.inner {
            ContextType::Wgpu(wgpu_context) => {
                // Create mask texture (R8 format for alpha masks)
                let mask_texture =
                    wgpu_context
                        .device
                        .create_texture(&wgpu::TextureDescriptor {
                            label: Some("rich_text mask atlas"),
                            size: wgpu::Extent3d {
                                width: SIZE as u32,
                                height: SIZE as u32,
                                depth_or_array_layers: 1,
                            },
                            view_formats: &[],
                            dimension: wgpu::TextureDimension::D2,
                            format: wgpu::TextureFormat::R8Unorm,
                            usage: wgpu::TextureUsages::COPY_DST
                                | wgpu::TextureUsages::TEXTURE_BINDING,
                            mip_level_count: 1,
                            sample_count: 1,
                        });
                let mask_texture_view =
                    mask_texture.create_view(&wgpu::TextureViewDescriptor::default());

                // Create color texture (RGBA8 format for color glyphs - simpler than f16)
                let color_texture_format = wgpu::TextureFormat::Rgba8Unorm;
                let color_texture =
                    wgpu_context
                        .device
                        .create_texture(&wgpu::TextureDescriptor {
                            label: Some("rich_text color atlas"),
                            size: wgpu::Extent3d {
                                width: SIZE as u32,
                                height: SIZE as u32,
                                depth_or_array_layers: 1,
                            },
                            view_formats: &[],
                            dimension: wgpu::TextureDimension::D2,
                            format: color_texture_format,
                            usage: wgpu::TextureUsages::COPY_DST
                                | wgpu::TextureUsages::TEXTURE_BINDING,
                            mip_level_count: 1,
                            sample_count: 1,
                        });
                let color_texture_view =
                    color_texture.create_view(&wgpu::TextureViewDescriptor::default());

                ImageCacheType::Wgpu(WgpuImageCache {
                    mask_texture,
                    color_texture,
                    mask_texture_view,
                    color_texture_view,
                })
            }
            ContextType::Metal(metal_context) => {
                let mask_descriptor = metal::TextureDescriptor::new();
                mask_descriptor.set_pixel_format(metal::MTLPixelFormat::R8Unorm);
                mask_descriptor.set_width(max_texture_size as u64);
                mask_descriptor.set_height(max_texture_size as u64);
                mask_descriptor.set_usage(
                    metal::MTLTextureUsage::ShaderRead
                        | metal::MTLTextureUsage::ShaderWrite,
                );
                let mask_texture = metal_context.device.new_texture(&mask_descriptor);
                mask_texture.set_label("Sugarloaf Rich Text Mask Atlas");

                let color_descriptor = metal::TextureDescriptor::new();
                color_descriptor.set_pixel_format(metal::MTLPixelFormat::RGBA8Unorm);
                color_descriptor.set_width(max_texture_size as u64);
                color_descriptor.set_height(max_texture_size as u64);
                color_descriptor.set_usage(
                    metal::MTLTextureUsage::ShaderRead
                        | metal::MTLTextureUsage::ShaderWrite,
                );
                let color_texture = metal_context.device.new_texture(&color_descriptor);
                color_texture.set_label("Sugarloaf Rich Text Color Atlas");

                ImageCacheType::Metal(MetalImageCache {
                    mask_texture,
                    color_texture,
                })
            }
        };
=======
        let device = &context.device;
        let max_size = context.max_texture_dimension_2d();
        let max_texture_size = std::cmp::min(4096, max_size) as u16;

        tracing::info!(
            "Creating rich_text image cache with size: {}x{}",
            max_texture_size,
            max_texture_size
        );

        // Create mask texture (R8 format for alpha masks)
        let mask_texture = device.create_texture(&wgpu::TextureDescriptor {
            label: Some("rich_text mask atlas"),
            size: wgpu::Extent3d {
                width: max_texture_size as u32,
                height: max_texture_size as u32,
                depth_or_array_layers: 1,
            },
            view_formats: &[],
            dimension: wgpu::TextureDimension::D2,
            format: wgpu::TextureFormat::R8Unorm,
            usage: wgpu::TextureUsages::COPY_DST | wgpu::TextureUsages::TEXTURE_BINDING,
            mip_level_count: 1,
            sample_count: 1,
        });
        let mask_texture_view =
            mask_texture.create_view(&wgpu::TextureViewDescriptor::default());

        // Create color texture (RGBA8 format for color glyphs - simpler than f16)
        let color_texture_format = wgpu::TextureFormat::Rgba8Unorm;
        let color_texture = device.create_texture(&wgpu::TextureDescriptor {
            label: Some("rich_text color atlas"),
            size: wgpu::Extent3d {
                width: max_texture_size as u32,
                height: max_texture_size as u32,
                depth_or_array_layers: 1,
            },
            view_formats: &[],
            dimension: wgpu::TextureDimension::D2,
            format: color_texture_format,
            usage: wgpu::TextureUsages::COPY_DST | wgpu::TextureUsages::TEXTURE_BINDING,
            mip_level_count: 1,
            sample_count: 1,
        });
        let color_texture_view =
            color_texture.create_view(&wgpu::TextureViewDescriptor::default());
>>>>>>> 87d93e4e

        Self {
            entries: Vec::new(),
            mask_atlas: Atlas::new(AtlasKind::Mask, max_texture_size),
            color_atlas: Atlas::new(AtlasKind::Color, max_texture_size),
            max_texture_size,
            cache_type,
        }
    }

    /// Allocates a new image and optionally fills it with the specified data.
    pub fn allocate(&mut self, request: AddImage) -> Option<ImageId> {
        let width = request.width;
        let height = request.height;

        // Reject zero-sized images
        if width == 0 || height == 0 {
            return None;
        }

        // Check buffer size
        buffer_size(width as u32, height as u32)?;

        // Too big to allocate
        if !(width <= self.max_texture_size && height <= self.max_texture_size) {
            return None;
        }

        // Choose the appropriate atlas based on content type
        let atlas_kind = match request.content_type {
            ContentType::Mask => AtlasKind::Mask,
            ContentType::Color => AtlasKind::Color,
        };

        let atlas = match atlas_kind {
            AtlasKind::Mask => &mut self.mask_atlas,
            AtlasKind::Color => &mut self.color_atlas,
        };

        let atlas_data = atlas.alloc.allocate(width, height);

        // Log cache miss when allocation fails
        if atlas_data.is_none() {
            debug!(
                "ImageCache allocation failed for {}x{} - {:?} atlas full",
                width, height, atlas_kind
            );
            return None;
        }

        let (x, y) = atlas_data?;
        let entry_index = self.entries.len();
        self.entries.push(Entry {
            allocated: true,
            x,
            y,
            width,
            height,
            atlas_kind,
        });

        if let Some(data) = request.data() {
            fill(
                FillParams {
                    x,
                    y,
                    width,
                    _height: height,
                    target_width: self.max_texture_size,
                    channels: atlas.channels,
                },
                data,
                &mut atlas.buffer,
            );
            atlas.dirty = true;
        }

        ImageId::new(entry_index as u32, request.has_alpha)
    }

    // Evaluate if does make sense to deallocate from atlas and if yes, which case?
    // considering that a terminal uses a short/limited of glyphs compared to a wide text editor
    // if deallocate an image then is necessary to cleanup cache of draw_layout fn
    /// Deallocates the specified image.
    #[allow(unused)]
    pub fn deallocate(&mut self, image: ImageId) -> Option<()> {
        let entry = self.entries.get_mut(image.index())?;
        if !entry.allocated {
            return None;
        }

        let atlas = match entry.atlas_kind {
            AtlasKind::Mask => &mut self.mask_atlas,
            AtlasKind::Color => &mut self.color_atlas,
        };

        atlas.alloc.deallocate(entry.x, entry.y, entry.width);
        entry.allocated = false;
        Some(())
    }

    /// Retrieves the image for the specified handle and updates the epoch.
    pub fn get(&self, handle: &ImageId) -> Option<ImageLocation> {
        // Empty images have no location (for zero-sized glyphs)
        if handle.is_empty() {
            return None;
        }

        let entry = self.entries.get(handle.index())?;
        if !entry.allocated {
            return None;
        }
        let s = 1. / self.max_texture_size as f32;
        Some(ImageLocation {
            min: (entry.x as f32 * s, entry.y as f32 * s),
            max: (
                (entry.x + entry.width) as f32 * s,
                (entry.y + entry.height) as f32 * s,
            ),
        })
    }

    /// Clears all entries and resets the atlas. Used when fonts change.
    pub fn clear_atlas(&mut self) {
        self.entries.clear();

        self.mask_atlas = Atlas::new(AtlasKind::Mask, self.max_texture_size);
        self.color_atlas = Atlas::new(AtlasKind::Color, self.max_texture_size);

        tracing::info!("Dual atlases cleared due to font change");
    }

    /// Returns true if the image is valid.
    pub fn is_valid(&self, image: ImageId) -> bool {
        // Empty images are always valid (for zero-sized glyphs)
        if image.is_empty() {
            return true;
        }

        if let Some(entry) = self.entries.get(image.index()) {
            entry.allocated
        } else {
            false
        }
    }

    /// Updates an image with the specified data.
    // pub fn update(&mut self, handle: ImageId, data: &[u8]) -> Option<()> {
    //     let entry = self.entries.get_mut(handle.index())?;
    //     if entry.flags & ENTRY_ALLOCATED == 0 {
    //         return None;
    //     }
    //         let atlas = self.atlases.get_mut(entry.owner as usize)?;
    //         fill(
    //             entry.x,
    //             entry.y,
    //             entry.width,
    //             entry.height,
    //             data,
    //             ATLAS_DIM,
    //             &mut atlas.buffer,
    //             4,
    //         );
    //         atlas.dirty = true;
    //     Some(())
    // }
    #[inline]
    pub fn process_atlases(&mut self, context: &mut Context) {
        match &context.inner {
            ContextType::Wgpu(wgpu_context) => {
                if let ImageCacheType::Wgpu(wgpu_cache) = &self.cache_type {
                    // Process mask atlas
                    if self.mask_atlas.dirty {
                        let texture_size = wgpu::Extent3d {
                            width: self.max_texture_size as u32,
                            height: self.max_texture_size as u32,
                            depth_or_array_layers: 1,
                        };

                        wgpu_context.queue.write_texture(
                            wgpu::TexelCopyTextureInfo {
                                texture: &wgpu_cache.mask_texture,
                                mip_level: 0,
                                origin: wgpu::Origin3d::ZERO,
                                aspect: wgpu::TextureAspect::All,
                            },
                            &self.mask_atlas.buffer,
                            wgpu::TexelCopyBufferLayout {
                                offset: 0,
                                bytes_per_row: Some(
                                    self.max_texture_size as u32
                                        * self.mask_atlas.channels as u32,
                                ),
                                rows_per_image: Some(self.max_texture_size as u32),
                            },
                            texture_size,
                        );

                        self.mask_atlas.fresh = false;
                        self.mask_atlas.dirty = false;
                    }

                    // Process color atlas
                    if self.color_atlas.dirty {
                        let texture_size = wgpu::Extent3d {
                            width: self.max_texture_size as u32,
                            height: self.max_texture_size as u32,
                            depth_or_array_layers: 1,
                        };

                        wgpu_context.queue.write_texture(
                            wgpu::TexelCopyTextureInfo {
                                texture: &wgpu_cache.color_texture,
                                mip_level: 0,
                                origin: wgpu::Origin3d::ZERO,
                                aspect: wgpu::TextureAspect::All,
                            },
                            &self.color_atlas.buffer,
                            wgpu::TexelCopyBufferLayout {
                                offset: 0,
                                bytes_per_row: Some(
                                    self.max_texture_size as u32
                                        * self.color_atlas.channels as u32,
                                ),
                                rows_per_image: Some(self.max_texture_size as u32),
                            },
                            texture_size,
                        );

                        self.color_atlas.fresh = false;
                        self.color_atlas.dirty = false;
                    }
                }
            }
            ContextType::Metal(_metal_context) => {
                if let ImageCacheType::Metal(metal_cache) = &self.cache_type {
                    // Process mask atlas
                    if self.mask_atlas.dirty {
                        let region = metal::MTLRegion {
                            origin: metal::MTLOrigin { x: 0, y: 0, z: 0 },
                            size: metal::MTLSize {
                                width: self.max_texture_size as u64,
                                height: self.max_texture_size as u64,
                                depth: 1,
                            },
                        };

                        metal_cache.mask_texture.replace_region(
                            region,
                            0,
                            self.mask_atlas.buffer.as_ptr() as *const std::ffi::c_void,
                            self.max_texture_size as u64 * 1, // 1 byte per pixel for R8
                        );

                        self.mask_atlas.fresh = false;
                        self.mask_atlas.dirty = false;
                    }

                    // Process color atlas
                    if self.color_atlas.dirty {
                        let region = metal::MTLRegion {
                            origin: metal::MTLOrigin { x: 0, y: 0, z: 0 },
                            size: metal::MTLSize {
                                width: self.max_texture_size as u64,
                                height: self.max_texture_size as u64,
                                depth: 1,
                            },
                        };

                        metal_cache.color_texture.replace_region(
                            region,
                            0,
                            self.color_atlas.buffer.as_ptr() as *const std::ffi::c_void,
                            self.max_texture_size as u64 * 4, // 4 bytes per pixel for RGBA8
                        );

                        self.color_atlas.fresh = false;
                        self.color_atlas.dirty = false;
                    }
                }
            }
        }
    }

    /// Get texture views for WebGPU rendering
    pub fn get_texture_views(&self) -> Option<(&wgpu::TextureView, &wgpu::TextureView)> {
        match &self.cache_type {
            ImageCacheType::Wgpu(wgpu_cache) => Some((
                &wgpu_cache.color_texture_view,
                &wgpu_cache.mask_texture_view,
            )),
            ImageCacheType::Metal(_) => None,
        }
    }

    /// Get Metal textures for Metal rendering
    pub fn get_metal_textures(&self) -> Option<(&metal::Texture, &metal::Texture)> {
        match &self.cache_type {
            ImageCacheType::Wgpu(_) => None,
            ImageCacheType::Metal(metal_cache) => {
                Some((&metal_cache.color_texture, &metal_cache.mask_texture))
            }
        }
    }
}

struct FillParams {
    x: u16,
    y: u16,
    width: u16,
    _height: u16,
    target_width: u16,
    channels: usize,
}

fn fill(params: FillParams, image: &[u8], target: &mut [u8]) -> Option<()> {
    let image_pitch = params.width as usize * params.channels;
    let buffer_pitch = params.target_width as usize * params.channels;
    let mut offset =
        params.y as usize * buffer_pitch + params.x as usize * params.channels;
    for row in image.chunks(image_pitch) {
        let dest = target.get_mut(offset..offset + image_pitch)?;
        dest.copy_from_slice(row);
        offset += buffer_pitch;
    }
    Some(())
}<|MERGE_RESOLUTION|>--- conflicted
+++ resolved
@@ -52,6 +52,8 @@
     }
 }
 
+pub const SIZE: u16 = 4096;
+
 #[derive(Debug)]
 pub enum ImageCacheType {
     Wgpu(WgpuImageCache),
@@ -90,7 +92,6 @@
 impl ImageCache {
     /// Creates a new image cache with dual atlases.
     pub fn new(context: &Context) -> Self {
-<<<<<<< HEAD
         let max_texture_size = SIZE;
 
         let cache_type = match &context.inner {
@@ -176,54 +177,6 @@
                 })
             }
         };
-=======
-        let device = &context.device;
-        let max_size = context.max_texture_dimension_2d();
-        let max_texture_size = std::cmp::min(4096, max_size) as u16;
-
-        tracing::info!(
-            "Creating rich_text image cache with size: {}x{}",
-            max_texture_size,
-            max_texture_size
-        );
-
-        // Create mask texture (R8 format for alpha masks)
-        let mask_texture = device.create_texture(&wgpu::TextureDescriptor {
-            label: Some("rich_text mask atlas"),
-            size: wgpu::Extent3d {
-                width: max_texture_size as u32,
-                height: max_texture_size as u32,
-                depth_or_array_layers: 1,
-            },
-            view_formats: &[],
-            dimension: wgpu::TextureDimension::D2,
-            format: wgpu::TextureFormat::R8Unorm,
-            usage: wgpu::TextureUsages::COPY_DST | wgpu::TextureUsages::TEXTURE_BINDING,
-            mip_level_count: 1,
-            sample_count: 1,
-        });
-        let mask_texture_view =
-            mask_texture.create_view(&wgpu::TextureViewDescriptor::default());
-
-        // Create color texture (RGBA8 format for color glyphs - simpler than f16)
-        let color_texture_format = wgpu::TextureFormat::Rgba8Unorm;
-        let color_texture = device.create_texture(&wgpu::TextureDescriptor {
-            label: Some("rich_text color atlas"),
-            size: wgpu::Extent3d {
-                width: max_texture_size as u32,
-                height: max_texture_size as u32,
-                depth_or_array_layers: 1,
-            },
-            view_formats: &[],
-            dimension: wgpu::TextureDimension::D2,
-            format: color_texture_format,
-            usage: wgpu::TextureUsages::COPY_DST | wgpu::TextureUsages::TEXTURE_BINDING,
-            mip_level_count: 1,
-            sample_count: 1,
-        });
-        let color_texture_view =
-            color_texture.create_view(&wgpu::TextureViewDescriptor::default());
->>>>>>> 87d93e4e
 
         Self {
             entries: Vec::new(),
