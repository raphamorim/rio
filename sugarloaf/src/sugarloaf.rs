--- conflicted
+++ resolved
@@ -527,61 +527,7 @@
                             depth_stencil_attachment: None,
                         });
 
-<<<<<<< HEAD
                     self.rich_text_brush.render(ctx, &mut rpass);
-=======
-                    if self.graphics.bottom_layer.is_some() {
-                        self.layer_brush.render(0, &mut rpass, None);
-                    }
-
-                    if self.graphics.has_graphics_on_top_layer() {
-                        let range_request = if self.graphics.bottom_layer.is_some() {
-                            1..(self.graphics.top_layer.len() + 1)
-                        } else {
-                            0..self.graphics.top_layer.len()
-                        };
-                        for request in range_request {
-                            self.layer_brush.render(request, &mut rpass, None);
-                        }
-                    }
-                    self.quad_brush
-                        .render(&mut self.ctx, &self.state, &mut rpass);
-                    self.rich_text_brush.render(&mut self.ctx, &mut rpass);
-                }
-
-                // Visual bell overlay requires separate render pass to appear on top of rich text
-                if let Some(bell_overlay) = self.state.visual_bell_overlay {
-                    let mut overlay_pass =
-                        encoder.begin_render_pass(&wgpu::RenderPassDescriptor {
-                            timestamp_writes: None,
-                            occlusion_query_set: None,
-                            label: Some("visual_bell"),
-                            color_attachments: &[Some(wgpu::RenderPassColorAttachment {
-                                depth_slice: None,
-                                view: &view,
-                                resolve_target: None,
-                                ops: wgpu::Operations {
-                                    load: wgpu::LoadOp::Load, // Load existing content
-                                    store: wgpu::StoreOp::Store,
-                                },
-                            })],
-                            depth_stencil_attachment: None,
-                        });
-
-                    // Render just the overlay quad directly
-                    self.quad_brush.render_single(
-                        &mut self.ctx,
-                        &bell_overlay,
-                        &mut overlay_pass,
-                    );
-                }
-
-                if self.graphics.bottom_layer.is_some()
-                    || self.graphics.has_graphics_on_top_layer()
-                {
-                    self.layer_brush.end_frame();
-                    self.graphics.clear_top_layer();
->>>>>>> 87d93e4e
                 }
 
                 if let Some(ref mut filters_brush) = self.filters_brush {
