--- conflicted
+++ resolved
@@ -328,12 +328,8 @@
             let cursor = self.renderer.get_cursor_state_from_ref().content;
             terminal.cursor_shape = cursor;
             terminal.default_cursor_shape = cursor;
-<<<<<<< HEAD
             terminal.blinking_cursor = config.cursor.blinking;
-=======
-            terminal.blinking_cursor = config.blinking_cursor;
             drop(terminal);
->>>>>>> a5f25f96
         }
 
         self.mouse
