--- conflicted
+++ resolved
@@ -400,17 +400,9 @@
             // Update font size and line height BEFORE update_dimensions
             for current_context in context_grid.contexts_mut().values_mut() {
                 let current_context = current_context.context_mut();
-<<<<<<< HEAD
                 self.sugarloaf
                     .set_text_font_size(&current_context.rich_text_id, config.fonts.size);
                 self.sugarloaf.set_text_line_height(
-=======
-                self.sugarloaf.set_rich_text_font_size(
-                    &current_context.rich_text_id,
-                    config.fonts.size,
-                );
-                self.sugarloaf.set_rich_text_line_height(
->>>>>>> 4981c391
                     &current_context.rich_text_id,
                     current_context.dimension.line_height,
                 );
