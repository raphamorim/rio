use crate::ansi::CursorShape;
use crate::crosswords::pos::CursorState;
use crate::event::sync::FairMutex;
use crate::event::RioEvent;
use crate::messenger::Messenger;
use crate::performer::Machine;
use rio_backend::config::Shell;
use rio_backend::crosswords::CrosswordsSize;
use rio_backend::crosswords::{Crosswords, MIN_COLUMNS, MIN_LINES};
use rio_backend::error::{RioError, RioErrorLevel, RioErrorType};
use rio_backend::event::EventListener;
use rio_backend::event::WindowId;
use rio_backend::sugarloaf::layout::SugarloafLayout;
use rio_backend::sugarloaf::{font::SugarloafFont, SugarloafErrors};
use std::borrow::Cow;
use std::collections::HashMap;
use std::error::Error;
use std::sync::Arc;
use std::time::{Duration, Instant};

#[cfg(target_os = "windows")]
use teletypewriter::create_pty;
#[cfg(not(target_os = "windows"))]
use teletypewriter::{create_pty_with_fork, create_pty_with_spawn};

const DEFAULT_CONTEXT_CAPACITY: usize = 28;

pub struct Context<T: EventListener> {
    pub route_id: usize,
    pub terminal: Arc<FairMutex<Crosswords<T>>>,
    pub messenger: Messenger,
    #[cfg(not(target_os = "windows"))]
    pub main_fd: Arc<i32>,
    #[cfg(not(target_os = "windows"))]
    pub shell_pid: u32,
}

impl<T: rio_backend::event::EventListener> Drop for Context<T> {
    fn drop(&mut self) {
        #[cfg(not(target_os = "windows"))]
        teletypewriter::kill_pid(self.shell_pid as i32);
    }
}

#[derive(Clone, Default)]
pub struct ContextManagerConfig {
    pub shell: Shell,
    pub use_fork: bool,
    pub working_dir: Option<String>,
    pub spawn_performer: bool,
    pub use_current_path: bool,
    pub is_native: bool,
    pub should_update_titles: bool,
}

pub struct ContextManagerTitles {
    last_title_update: Instant,
    pub titles: HashMap<usize, [String; 3]>,
    pub key: String,
}

impl ContextManagerTitles {
    pub fn new(
        idx: usize,
        program: String,
        terminal_title: String,
        path: String,
    ) -> ContextManagerTitles {
        let last_title_update = Instant::now();
        ContextManagerTitles {
            key: format!("{}{}{};", idx, program, terminal_title),
            titles: HashMap::from([(idx, [program, terminal_title, path])]),
            last_title_update,
        }
    }

    #[inline]
    pub fn set_key_val(
        &mut self,
        idx: usize,
        program: String,
        terminal_title: String,
        path: String,
    ) {
        self.titles.insert(idx, [program, terminal_title, path]);
    }

    #[inline]
    pub fn set_key(&mut self, key: String) {
        self.key = key;
    }
}

pub struct ContextManager<T: EventListener> {
    contexts: Vec<Context<T>>,
    current_index: usize,
    current_route: usize,
    acc_current_route: usize,
    #[allow(unused)]
    capacity: usize,
    event_proxy: T,
    window_id: WindowId,
    pub config: ContextManagerConfig,
    pub titles: ContextManagerTitles,
}

impl<T: EventListener + Clone + std::marker::Send + 'static> ContextManager<T> {
    #[inline]
    pub fn create_dead_context(
        event_proxy: T,
        window_id: WindowId,
        route_id: usize,
    ) -> Context<T> {
        let size = CrosswordsSize::new(MIN_COLUMNS, MIN_LINES);
        let terminal =
            Crosswords::new(size, CursorShape::Block, event_proxy, window_id, route_id);
        let terminal: Arc<FairMutex<Crosswords<T>>> = Arc::new(FairMutex::new(terminal));
        let (sender, _receiver) = corcovado::channel::channel();

        Context {
            route_id,
            #[cfg(not(target_os = "windows"))]
            main_fd: Arc::new(-1),
            #[cfg(not(target_os = "windows"))]
            shell_pid: 1,
            messenger: Messenger::new(sender),
            terminal,
        }
    }

    #[inline]
    pub fn create_context(
        cursor_state: (&CursorState, bool),
        event_proxy: T,
        window_id: WindowId,
        route_id: usize,
        size: SugarloafLayout,
        config: &ContextManagerConfig,
    ) -> Result<Context<T>, Box<dyn Error>> {
        #[cfg(target_os = "windows")]
        let width = size.width;

        #[cfg(target_os = "windows")]
        let height = size.height;

        let cols: u16 = size.columns.try_into().unwrap_or(MIN_COLUMNS as u16);
        let rows: u16 = size.lines.try_into().unwrap_or(MIN_LINES as u16);

        let mut terminal = Crosswords::new(
            size,
            cursor_state.0.content,
            event_proxy.clone(),
            window_id,
            route_id,
        );
        terminal.blinking_cursor = cursor_state.1;
        let terminal: Arc<FairMutex<Crosswords<T>>> = Arc::new(FairMutex::new(terminal));

        let pty;
        #[cfg(not(target_os = "windows"))]
        {
            if config.use_fork {
                log::info!("rio -> teletypewriter: create_pty_with_fork");
                pty = match create_pty_with_fork(
                    &Cow::Borrowed(&config.shell.program),
                    cols,
                    rows,
                ) {
                    Ok(created_pty) => created_pty,
                    Err(err) => {
                        log::error!("{err:?}");
                        return Err(Box::new(err));
                    }
                }
            } else {
                log::info!("rio -> teletypewriter: create_pty_with_spawn");
                pty = match create_pty_with_spawn(
                    &Cow::Borrowed(&config.shell.program),
                    config.shell.args.clone(),
                    &config.working_dir,
                    cols,
                    rows,
                ) {
                    Ok(created_pty) => created_pty,
                    Err(err) => {
                        log::error!("{err:?}");
                        return Err(Box::new(err));
                    }
                }
            };
        }

        #[cfg(not(target_os = "windows"))]
        let main_fd = pty.child.id.clone();
        #[cfg(not(target_os = "windows"))]
        let shell_pid = *pty.child.pid.clone() as u32;

        #[cfg(target_os = "windows")]
        {
            pty = create_pty(
                &Cow::Borrowed(&config.shell.program),
                config.shell.args.clone(),
                &config.working_dir,
                2,
                1,
            );
        }

        let machine = Machine::new(
            Arc::clone(&terminal),
            pty,
            event_proxy.clone(),
            window_id,
            route_id,
        )?;
        let channel = machine.channel();
        if config.spawn_performer {
            machine.spawn();
        }

        let messenger = Messenger::new(channel);

        #[cfg(target_os = "windows")]
        {
            if let Err(resize_error) =
                messenger.send_resize(width as u16, height as u16, cols, rows)
            {
                log::error!("{resize_error:?}");
            }
        };

        Ok(Context {
            route_id,
            #[cfg(not(target_os = "windows"))]
            main_fd,
            #[cfg(not(target_os = "windows"))]
            shell_pid,
            messenger,
            terminal,
        })
    }

    #[inline]
    pub fn start(
        cursor_state: (&CursorState, bool),
        event_proxy: T,
        window_id: WindowId,
        route_id: usize,
        ctx_config: ContextManagerConfig,
        size: SugarloafLayout,
        sugarloaf_errors: Option<SugarloafErrors>,
    ) -> Result<Self, Box<dyn Error>> {
        let initial_context = match ContextManager::create_context(
            cursor_state,
            event_proxy.clone(),
            window_id,
            route_id,
            size,
            &ctx_config,
        ) {
            Ok(context) => context,
            Err(err_message) => {
                log::error!("{:?}", err_message);

                event_proxy.send_event(
                    RioEvent::ReportToAssistant(RioError {
                        report: RioErrorType::InitializationError(
                            err_message.to_string(),
                        ),
                        level: RioErrorLevel::Error,
                    }),
                    window_id,
                );

                ContextManager::create_dead_context(
                    event_proxy.clone(),
                    window_id,
                    route_id,
                )
            }
        };

        let titles = ContextManagerTitles::new(
            0,
            String::from("tab"),
            String::new(),
            ctx_config.working_dir.clone().unwrap_or_default(),
        );

        // Sugarloaf has found errors and context need to notify it for the user
        if let Some(errors) = sugarloaf_errors {
            if !errors.fonts_not_found.is_empty() {
                event_proxy.send_event(
                    RioEvent::ReportToAssistant({
                        RioError {
                            report: RioErrorType::FontsNotFound(errors.fonts_not_found),
                            level: RioErrorLevel::Warning,
                        }
                    }),
                    window_id,
                );
            }
        }

        Ok(ContextManager {
            current_index: 0,
            current_route: 0,
            acc_current_route: 0,
            contexts: vec![initial_context],
            capacity: DEFAULT_CONTEXT_CAPACITY,
            event_proxy,
            window_id,
            config: ctx_config,
            titles,
        })
    }

    #[cfg(test)]
    pub fn start_with_capacity(
        capacity: usize,
        event_proxy: T,
        window_id: WindowId,
    ) -> Result<Self, Box<dyn Error>> {
        let config = ContextManagerConfig {
            use_fork: true,
            working_dir: None,
            shell: Shell {
                program: std::env::var("SHELL").unwrap_or("bash".to_string()),
                args: vec![],
            },
            spawn_performer: false,
            is_native: false,
            should_update_titles: false,
            use_current_path: false,
        };
        let initial_context = ContextManager::create_context(
            (&CursorState::new('_'), false),
            event_proxy.clone(),
            window_id,
            0,
            SugarloafLayout::default(),
            &config,
        )?;

        let titles =
            ContextManagerTitles::new(0, String::new(), String::new(), String::new());

        Ok(ContextManager {
            current_index: 0,
            current_route: 0,
            acc_current_route: 0,
            contexts: vec![initial_context],
            capacity,
            event_proxy,
            window_id,
            config,
            titles,
        })
    }

    #[inline]
    pub fn should_close_context_manager(&mut self, route_id: usize) -> bool {
        let requires_change_route = self.current_route == route_id;

        // should_close_context_manager is only called when terminal.exit()
        // is triggered. The terminal.exit() happens for any drop on context
        // by tab removal or if the Pty is exited (e.g: exit/control+d)
        //
        // In the tab case we already have removed the context with the
        // specified route_id so isn't gonna find anything. Then will be false.
        //
        // However if the tab is killed by Pty and not a tab action then
        // it means we need to clean the context with the specified route_id.
        // If there's no context then should return true and kill the window.
        if !self.contexts.is_empty() {
            if let Some(index_to_remove) = self
                .contexts
                .iter()
                .position(|ctx| ctx.route_id == route_id)
            {
                let mut should_set_current = false;
                if requires_change_route {
                    if index_to_remove > 1 {
                        self.set_current(index_to_remove - 1);
                    } else {
                        should_set_current = true;
                    }
                }
                self.contexts.remove(index_to_remove);
                self.titles.titles.remove(&index_to_remove);

                if should_set_current {
                    self.set_current(0);
                }
            };
        }

        self.contexts.is_empty()
    }

    #[inline]
    pub fn schedule_render(&mut self, scheduled_time: u64) {
        self.event_proxy
            .send_event(RioEvent::PrepareRender(scheduled_time), self.window_id);
    }

    // #[inline]
    pub fn schedule_render_on_route(&mut self, scheduled_time: u64) {
        // PrepareRender will force a render for any route that is focused on window
        // PrepareRenderOnRoute only call render function for specific route ids.
        self.event_proxy.send_event(
            RioEvent::PrepareRenderOnRoute(scheduled_time, self.current_route),
            self.window_id,
        );
    }

    #[inline]
    pub fn report_error_fonts_not_found(&mut self, fonts_not_found: Vec<SugarloafFont>) {
        if !fonts_not_found.is_empty() {
            self.event_proxy.send_event(
                RioEvent::ReportToAssistant({
                    RioError {
                        report: RioErrorType::FontsNotFound(fonts_not_found),
                        level: RioErrorLevel::Warning,
                    }
                }),
                self.window_id,
            );
        }
    }

    #[inline]
    pub fn create_new_window(&self) {
        self.event_proxy
            .send_event(RioEvent::CreateWindow, self.window_id);
    }

    #[inline]
<<<<<<< HEAD
    pub fn close_current_window(&mut self, is_last_tab: bool) {
        if self.config.is_native {
            self.event_proxy
                .send_event(RioEvent::CloseWindow, self.window_id);
        } else if !is_last_tab {
            self.close_context();
        }
    }

    #[inline]
    pub fn close_unfocused_tabs(&mut self) {
        let current_route_id = self.current().route_id;
        self.titles.titles.retain(|&i, _| i == self.current_index);
        self.contexts.retain(|ctx| ctx.route_id == current_route_id);
        self.current_route = self.contexts[0].route_id;
        self.set_current(0);
    }

    #[inline]
=======
>>>>>>> 3e804171
    pub fn select_tab(&mut self, tab_index: usize) {
        if self.config.is_native {
            self.event_proxy
                .send_event(RioEvent::SelectNativeTabByIndex(tab_index), self.window_id);
            return;
        }

        self.set_current(tab_index);
    }

    #[inline]
    pub fn toggle_full_screen(&mut self) {
        self.event_proxy
            .send_event(RioEvent::ToggleFullScreen, self.window_id);
    }

    #[inline]
    pub fn minimize(&mut self) {
        self.event_proxy
            .send_event(RioEvent::Minimize(true), self.window_id);
    }

    #[inline]
    pub fn hide(&mut self) {
        self.event_proxy.send_event(RioEvent::Hide, self.window_id);
    }

    #[inline]
    pub fn quit(&mut self) {
        self.event_proxy.send_event(RioEvent::Quit, self.window_id);
    }

    #[cfg(target_os = "macos")]
    #[inline]
    pub fn hide_other_apps(&mut self) {
        self.event_proxy
            .send_event(RioEvent::HideOtherApplications, self.window_id);
    }

    #[inline]
    pub fn select_last_tab(&mut self) {
        if self.config.is_native {
            self.event_proxy
                .send_event(RioEvent::SelectNativeTabLast, self.window_id);
            return;
        }

        self.set_current(self.contexts.len() - 1);
    }

    #[inline]
    pub fn switch_to_settings(&mut self) {
        self.event_proxy
            .send_event(RioEvent::CreateConfigEditor, self.window_id);
    }

    #[inline]
    pub fn len(&self) -> usize {
        self.contexts.len()
    }

    pub fn update_titles(&mut self) {
        if !self.config.should_update_titles {
            return;
        }

        #[cfg(unix)]
        {
            let interval_time = Duration::from_secs(2);
            if self.titles.last_title_update.elapsed() > interval_time {
                self.titles.last_title_update = Instant::now();
                let mut id = String::from("");
                for (i, context) in self.contexts.iter_mut().enumerate() {
                    let program = teletypewriter::foreground_process_name(
                        *context.main_fd,
                        context.shell_pid,
                    );

                    let path = teletypewriter::foreground_process_path(
                        *context.main_fd,
                        context.shell_pid,
                    )
                    .map(|p| p.to_string_lossy().to_string())
                    .unwrap_or_default();

                    let terminal_title = {
                        let terminal = context.terminal.lock();
                        terminal.title.to_string()
                    };

                    if self.config.is_native {
                        let window_title = if terminal_title.is_empty() {
                            program.to_owned()
                        } else {
                            format!("{} ({})", terminal_title, program)
                        };

                        #[cfg(any(use_wa, target_os = "macos"))]
                        self.event_proxy.send_event(
                            RioEvent::TitleWithSubtitle(window_title, path.clone()),
                            self.window_id,
                        );

                        #[cfg(not(any(use_wa, target_os = "macos")))]
                        self.event_proxy
                            .send_event(RioEvent::Title(window_title), self.window_id);
                    }

                    id =
                        id.to_owned() + &(format!("{}{}{};", i, program, terminal_title));
                    self.titles.set_key_val(i, program, terminal_title, path);
                }
                self.titles.set_key(id);
            }
        }

        #[cfg(not(unix))]
        {
            if self.titles.last_title_update.elapsed() > Duration::from_secs(2) {
                self.titles.last_title_update = Instant::now();
                let mut id = String::from("");
                for (i, context) in self.contexts.iter_mut().enumerate() {
                    let program = self.config.shell.program.to_owned();
                    let empty_string = String::from("");

                    id = id.to_owned() + &(format!("{}{}{};", i, program, empty_string));
                    self.titles.set_key_val(
                        i,
                        program,
                        empty_string.clone(),
                        empty_string,
                    );
                }
                self.titles.set_key(id);
            }
        }
    }

    #[inline]
    pub fn contexts(&self) -> &Vec<Context<T>> {
        &self.contexts
    }

    #[cfg(test)]
    pub fn increase_capacity(&mut self, inc_val: usize) {
        self.capacity += inc_val;
    }

    #[inline]
    pub fn set_current(&mut self, context_id: usize) {
        if context_id < self.contexts.len() {
            self.current_index = context_id;
            self.current_route = self.contexts[self.current_index].route_id;
        }
    }

    #[inline]
    pub fn close_current_context(&mut self) {
        if self.contexts.len() == 1 {
            // In MacOS: Close last tab will work, leading to hide and
            // keep Rio running in background if allow_close_last_tab is true
            #[cfg(target_os = "macos")]
            {
                if self.config.is_native {
                    self.event_proxy
                        .send_event(RioEvent::CloseWindow, self.window_id);
                }
            }
            return;
        }

        let index_to_remove = self.current_index;
        let mut should_set_current = false;
        if index_to_remove > 1 {
            self.set_current(self.current_index - 1);
        } else {
            should_set_current = true;
        }

        self.titles.titles.remove(&index_to_remove);
        self.contexts.remove(index_to_remove);

        if should_set_current {
            self.set_current(0);
        }
    }

    #[inline]
    pub fn current_index(&self) -> usize {
        self.current_index
    }

    #[inline]
    pub fn current_route(&self) -> usize {
        self.current_route
    }

    #[inline]
    pub fn current(&self) -> &Context<T> {
        &self.contexts[self.current_index]
    }

    #[inline]
    pub fn current_mut(&mut self) -> &mut Context<T> {
        &mut self.contexts[self.current_index]
    }

    #[inline]
    pub fn switch_to_next(&mut self) {
        if self.config.is_native {
            self.event_proxy
                .send_event(RioEvent::SelectNativeTabNext, self.window_id);
            return;
        }

        if self.contexts.len() - 1 == self.current_index {
            self.current_index = 0;
        } else {
            self.current_index += 1;
        }

        self.current_route = self.contexts[self.current_index].route_id;
    }

    #[inline]
    pub fn switch_to_prev(&mut self) {
        if self.config.is_native {
            self.event_proxy
                .send_event(RioEvent::SelectNativeTabPrev, self.window_id);
            return;
        }

        if self.current_index == 0 {
            self.current_index = self.contexts.len() - 1;
        } else {
            self.current_index -= 1;
        }

        self.current_route = self.contexts[self.current_index].route_id;
    }

    #[inline]
    pub fn add_context(
        &mut self,
        redirect: bool,
        layout: SugarloafLayout,
        cursor_state: (&CursorState, bool),
    ) {
        let mut working_dir = None;
        if self.config.use_current_path && self.config.working_dir.is_none() {
            let current_context = self.current();

            #[cfg(not(target_os = "windows"))]
            {
                if let Ok(path) = teletypewriter::foreground_process_path(
                    *current_context.main_fd,
                    current_context.shell_pid,
                ) {
                    working_dir = Some(path.to_string_lossy().to_string());
                }
            }

            #[cfg(target_os = "windows")]
            {
                // if let Ok(path) = teletypewriter::foreground_process_path() {
                //     working_dir =
                //         Some(path.to_string_lossy().to_string());
                // }
                working_dir = None;
            }
        }

        if self.config.is_native {
            self.event_proxy
                .send_event(RioEvent::CreateNativeTab(working_dir), self.window_id);
            return;
        }

        let size = self.contexts.len();
        if size < self.capacity {
            let last_index = self.contexts.len();

            let mut cloned_config = self.config.clone();
            if working_dir.is_some() {
                cloned_config.working_dir = working_dir;
            }

            self.acc_current_route += 1;
            match ContextManager::create_context(
                cursor_state,
                self.event_proxy.clone(),
                self.window_id,
                self.acc_current_route,
                layout,
                &cloned_config,
            ) {
                Ok(new_context) => {
                    self.contexts.push(new_context);
                    if redirect {
                        self.current_index = last_index;
                        self.current_route = self.contexts[self.current_index].route_id;
                    }
                }
                Err(..) => {
                    log::error!("not able to create a new context");
                }
            }
        }
    }
}

pub fn process_open_url(
    mut shell: Shell,
    mut working_dir: Option<String>,
    editor: Shell,
    open_url: Option<&str>,
) -> (Shell, Option<String>) {
    if open_url.is_none() {
        return (shell, working_dir);
    }

    if let Ok(url) = url::Url::parse(open_url.unwrap_or_default()) {
        if let Ok(path_buf) = url.to_file_path() {
            if path_buf.exists() {
                if path_buf.is_file() {
                    let mut args = editor.args;
                    args.push(path_buf.display().to_string());
                    shell = Shell {
                        program: editor.program,
                        args,
                    }
                } else if path_buf.is_dir() {
                    working_dir = Some(path_buf.display().to_string());
                }
            }
        }
    }

    (shell, working_dir)
}

#[cfg(test)]
pub mod test {
    use super::*;
    use crate::event::VoidListener;

    #[test]
    fn test_capacity() {
        #[cfg(use_wa)]
        let window_id: WindowId = 0;

        #[cfg(not(use_wa))]
        let window_id: WindowId = WindowId::from(0);

        let context_manager =
            ContextManager::start_with_capacity(5, VoidListener {}, window_id).unwrap();
        assert_eq!(context_manager.capacity, 5);

        let mut context_manager =
            ContextManager::start_with_capacity(5, VoidListener {}, window_id).unwrap();
        context_manager.increase_capacity(3);
        assert_eq!(context_manager.capacity, 8);
    }

    #[test]
    fn test_add_context() {
        #[cfg(use_wa)]
        let window_id: WindowId = 0;

        #[cfg(not(use_wa))]
        let window_id: WindowId = WindowId::from(0);

        let mut context_manager =
            ContextManager::start_with_capacity(5, VoidListener {}, window_id).unwrap();
        assert_eq!(context_manager.capacity, 5);
        assert_eq!(context_manager.current_index, 0);

        let should_redirect = false;
        context_manager.add_context(
            should_redirect,
            SugarloafLayout::default(),
            (&CursorState::new('_'), false),
        );
        assert_eq!(context_manager.capacity, 5);
        assert_eq!(context_manager.current_index, 0);

        let should_redirect = true;
        context_manager.add_context(
            should_redirect,
            SugarloafLayout::default(),
            (&CursorState::new('_'), false),
        );
        assert_eq!(context_manager.capacity, 5);
        assert_eq!(context_manager.current_index, 2);
    }

    #[test]
    fn test_add_context_start_with_capacity_limit() {
        #[cfg(use_wa)]
        let window_id: WindowId = 0;

        #[cfg(not(use_wa))]
        let window_id: WindowId = WindowId::from(0);

        let mut context_manager =
            ContextManager::start_with_capacity(3, VoidListener {}, window_id).unwrap();
        assert_eq!(context_manager.capacity, 3);
        assert_eq!(context_manager.current_index, 0);
        let should_redirect = false;
        context_manager.add_context(
            should_redirect,
            SugarloafLayout::default(),
            (&CursorState::new('_'), false),
        );
        assert_eq!(context_manager.len(), 2);
        context_manager.add_context(
            should_redirect,
            SugarloafLayout::default(),
            (&CursorState::new('_'), false),
        );
        assert_eq!(context_manager.len(), 3);

        for _ in 0..20 {
            context_manager.add_context(
                should_redirect,
                SugarloafLayout::default(),
                (&CursorState::new('_'), false),
            );
        }

        assert_eq!(context_manager.len(), 3);
        assert_eq!(context_manager.capacity, 3);
    }

    #[test]
    fn test_set_current() {
        #[cfg(use_wa)]
        let window_id: WindowId = 0;

        #[cfg(not(use_wa))]
        let window_id: WindowId = WindowId::from(0);

        let mut context_manager =
            ContextManager::start_with_capacity(8, VoidListener {}, window_id).unwrap();
        let should_redirect = true;

        context_manager.add_context(
            should_redirect,
            SugarloafLayout::default(),
            (&CursorState::new('_'), false),
        );
        assert_eq!(context_manager.current_index, 1);
        context_manager.set_current(0);
        assert_eq!(context_manager.current_index, 0);
        assert_eq!(context_manager.len(), 2);
        assert_eq!(context_manager.capacity, 8);

        let should_redirect = false;
        context_manager.add_context(
            should_redirect,
            SugarloafLayout::default(),
            (&CursorState::new('_'), false),
        );
        context_manager.add_context(
            should_redirect,
            SugarloafLayout::default(),
            (&CursorState::new('_'), false),
        );
        context_manager.set_current(3);
        assert_eq!(context_manager.current_index, 3);

        context_manager.set_current(8);
        assert_eq!(context_manager.current_index, 3);
    }

    #[test]
    fn test_close_context() {
        #[cfg(use_wa)]
        let window_id: WindowId = 0;

        #[cfg(not(use_wa))]
        let window_id: WindowId = WindowId::from(0);

        let mut context_manager =
            ContextManager::start_with_capacity(3, VoidListener {}, window_id).unwrap();
        let should_redirect = false;

        context_manager.add_context(
            should_redirect,
            SugarloafLayout::default(),
            (&CursorState::new('_'), false),
        );
        context_manager.add_context(
            should_redirect,
            SugarloafLayout::default(),
            (&CursorState::new('_'), false),
        );
        assert_eq!(context_manager.len(), 3);

        assert_eq!(context_manager.current_index, 0);
        context_manager.set_current(2);
        assert_eq!(context_manager.current_index, 2);
        context_manager.set_current(0);

        context_manager.close_current_context();
        context_manager.set_current(2);
        assert_eq!(context_manager.current_index, 0);
        assert_eq!(context_manager.len(), 2);
    }

    #[test]
    fn test_close_context_upcoming_ids() {
        #[cfg(use_wa)]
        let window_id: WindowId = 0;

        #[cfg(not(use_wa))]
        let window_id: WindowId = WindowId::from(0);

        let mut context_manager =
            ContextManager::start_with_capacity(5, VoidListener {}, window_id).unwrap();
        let should_redirect = false;

        context_manager.add_context(
            should_redirect,
            SugarloafLayout::default(),
            (&CursorState::new('_'), false),
        );
        context_manager.add_context(
            should_redirect,
            SugarloafLayout::default(),
            (&CursorState::new('_'), false),
        );
        context_manager.add_context(
            should_redirect,
            SugarloafLayout::default(),
            (&CursorState::new('_'), false),
        );
        context_manager.add_context(
            should_redirect,
            SugarloafLayout::default(),
            (&CursorState::new('_'), false),
        );

        context_manager.close_current_context();
        context_manager.close_current_context();
        context_manager.close_current_context();
        context_manager.close_current_context();

        assert_eq!(context_manager.len(), 1);
        assert_eq!(context_manager.current_index, 0);

        context_manager.add_context(
            should_redirect,
            SugarloafLayout::default(),
            (&CursorState::new('_'), false),
        );

        assert_eq!(context_manager.len(), 2);
        context_manager.set_current(1);
        assert_eq!(context_manager.current_index, 1);
        context_manager.close_current_context();
        assert_eq!(context_manager.len(), 1);
        assert_eq!(context_manager.current_index, 0);
    }

    #[test]
    fn test_close_last_context() {
        #[cfg(use_wa)]
        let window_id: WindowId = 0;

        #[cfg(not(use_wa))]
        let window_id: WindowId = WindowId::from(0);

        let mut context_manager =
            ContextManager::start_with_capacity(2, VoidListener {}, window_id).unwrap();
        let should_redirect = false;

        context_manager.add_context(
            should_redirect,
            SugarloafLayout::default(),
            (&CursorState::new('_'), false),
        );
        context_manager.add_context(
            should_redirect,
            SugarloafLayout::default(),
            (&CursorState::new('_'), false),
        );
        assert_eq!(context_manager.len(), 2);
        assert_eq!(context_manager.current_index, 0);

        context_manager.close_current_context();
        assert_eq!(context_manager.len(), 1);

        // Last context should not be closed
        context_manager.close_current_context();
        assert_eq!(context_manager.len(), 1);
    }

    #[test]
    fn test_switch_to_next() {
        #[cfg(use_wa)]
        let window_id: WindowId = 0;

        #[cfg(not(use_wa))]
        let window_id: WindowId = WindowId::from(0);

        let mut context_manager =
            ContextManager::start_with_capacity(5, VoidListener {}, window_id).unwrap();
        let should_redirect = false;

        context_manager.add_context(
            should_redirect,
            SugarloafLayout::default(),
            (&CursorState::new('_'), false),
        );
        context_manager.add_context(
            should_redirect,
            SugarloafLayout::default(),
            (&CursorState::new('_'), false),
        );
        context_manager.add_context(
            should_redirect,
            SugarloafLayout::default(),
            (&CursorState::new('_'), false),
        );
        context_manager.add_context(
            should_redirect,
            SugarloafLayout::default(),
            (&CursorState::new('_'), false),
        );
        context_manager.add_context(
            should_redirect,
            SugarloafLayout::default(),
            (&CursorState::new('_'), false),
        );
        assert_eq!(context_manager.len(), 5);
        assert_eq!(context_manager.current_index, 0);

        context_manager.switch_to_next();
        assert_eq!(context_manager.current_index, 1);
        context_manager.switch_to_next();
        assert_eq!(context_manager.current_index, 2);
        context_manager.switch_to_next();
        assert_eq!(context_manager.current_index, 3);
        context_manager.switch_to_next();
        assert_eq!(context_manager.current_index, 4);
        context_manager.switch_to_next();
        assert_eq!(context_manager.current_index, 0);
        context_manager.switch_to_next();
        assert_eq!(context_manager.current_index, 1);
    }
}<|MERGE_RESOLUTION|>--- conflicted
+++ resolved
@@ -436,17 +436,6 @@
     }
 
     #[inline]
-<<<<<<< HEAD
-    pub fn close_current_window(&mut self, is_last_tab: bool) {
-        if self.config.is_native {
-            self.event_proxy
-                .send_event(RioEvent::CloseWindow, self.window_id);
-        } else if !is_last_tab {
-            self.close_context();
-        }
-    }
-
-    #[inline]
     pub fn close_unfocused_tabs(&mut self) {
         let current_route_id = self.current().route_id;
         self.titles.titles.retain(|&i, _| i == self.current_index);
@@ -456,8 +445,6 @@
     }
 
     #[inline]
-=======
->>>>>>> 3e804171
     pub fn select_tab(&mut self, tab_index: usize) {
         if self.config.is_native {
             self.event_proxy
