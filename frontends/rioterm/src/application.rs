--- conflicted
+++ resolved
@@ -775,30 +775,6 @@
                     }
                 }
             }
-<<<<<<< HEAD
-            RioEventType::Rio(RioEvent::ColorChange(index, color)) => {
-                if let Some(route) = self.router.routes.get_mut(&window_id) {
-                    let window = &mut route.window;
-                    let screen = &mut window.screen;
-                    match index - NamedColor::Foreground as usize {
-                        1 => {
-                            let sugarloaf = &mut screen.sugarloaf;
-                            sugarloaf.set_background_color(color.map(|c| c.to_wgpu()));
-                            sugarloaf.render();
-
-                            #[cfg(target_os = "macos")]
-                            {
-                                let bg_color = color
-                                    .map_or(self.config.colors.background.1, |c| {
-                                        c.to_composition().1
-                                    });
-                                window.winit_window.set_background_color(
-                                    bg_color.r, bg_color.g, bg_color.b, bg_color.a,
-                                );
-                            }
-                        }
-                        _ => {}
-=======
             RioEventType::Rio(RioEvent::ColorChange(route_id, index, color)) => {
                 if let Some(route) = self.router.routes.get_mut(&window_id) {
                     let screen = &mut route.window.screen;
@@ -813,7 +789,6 @@
                                     None => BackgroundState::Reset,
                                 });
                         }
->>>>>>> 4981c391
                     }
                 }
             }
