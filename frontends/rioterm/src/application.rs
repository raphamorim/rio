use crate::event::{ClickState, EventPayload, EventProxy, RioEvent, RioEventType};
use crate::global_hotkey::GlobalHotkeyManager;
use crate::ime::Preedit;
use crate::renderer::utils::update_colors_based_on_theme;
use crate::router::{routes::RoutePath, Router};
use crate::scheduler::{Scheduler, TimerId, Topic};
use crate::screen::touch::on_touch;
use crate::watcher::configuration_file_updates;
#[cfg(all(
    feature = "audio",
    not(target_os = "macos"),
    not(target_os = "windows")
))]
use cpal::traits::{DeviceTrait, HostTrait, StreamTrait};
use raw_window_handle::HasDisplayHandle;
use rio_backend::clipboard::{Clipboard, ClipboardType};
use rio_backend::config::colors::ColorRgb;
use rio_window::application::ApplicationHandler;
use rio_window::event::{
    ElementState, Ime, MouseButton, MouseScrollDelta, StartCause, TouchPhase, WindowEvent,
};
use rio_window::event_loop::ActiveEventLoop;
use rio_window::event_loop::ControlFlow;
use rio_window::event_loop::{DeviceEvents, EventLoop};
#[cfg(target_os = "macos")]
use rio_window::platform::macos::ActiveEventLoopExtMacOS;
#[cfg(target_os = "macos")]
use rio_window::platform::macos::WindowExtMacOS;
use rio_window::window::WindowId;
use rio_window::window::{CursorIcon, Fullscreen, WindowLevel};
use std::error::Error;
use std::time::{Duration, Instant};

pub struct Application<'a> {
    config: rio_backend::config::Config,
    event_proxy: EventProxy,
    router: Router<'a>,
    scheduler: Scheduler,
    global_hotkey_manager: Option<GlobalHotkeyManager>,
    #[allow(dead_code)]
    previous_focused_app: Option<String>,
}

impl Application<'_> {
    pub fn new<'app>(
        config: rio_backend::config::Config,
        config_error: Option<rio_backend::config::ConfigError>,
        event_loop: &EventLoop<EventPayload>,
    ) -> Application<'app> {
        // SAFETY: Since this takes a pointer to the winit event loop, it MUST be dropped first,
        // which is done in `loop_exiting`.
        let clipboard =
            unsafe { Clipboard::new(event_loop.display_handle().unwrap().as_raw()) };

        let mut router = Router::new(config.fonts.to_owned(), clipboard);
        if let Some(error) = config_error {
            router.propagate_error_to_next_route(error.into());
        }

        let proxy = event_loop.create_proxy();
        let event_proxy = EventProxy::new(proxy.clone());
        let _ = configuration_file_updates(
            rio_backend::config::config_dir_path(),
            event_proxy.clone(),
        );
        let scheduler = Scheduler::new(proxy);
        event_loop.listen_device_events(DeviceEvents::Never);

        #[cfg(target_os = "macos")]
        event_loop.set_confirm_before_quit(config.confirm_before_quit);

        Application {
            config,
            event_proxy,
            router,
            scheduler,
            global_hotkey_manager: None,
            previous_focused_app: None,
        }
    }

    fn skip_window_event(event: &WindowEvent) -> bool {
        matches!(
            event,
            WindowEvent::KeyboardInput {
                is_synthetic: true,
                ..
            } | WindowEvent::ActivationTokenDone { .. }
                | WindowEvent::DoubleTapGesture { .. }
                | WindowEvent::TouchpadPressure { .. }
                | WindowEvent::RotationGesture { .. }
                | WindowEvent::CursorEntered { .. }
                | WindowEvent::PinchGesture { .. }
                | WindowEvent::AxisMotion { .. }
                | WindowEvent::PanGesture { .. }
                | WindowEvent::HoveredFileCancelled
                | WindowEvent::Destroyed
                | WindowEvent::HoveredFile(_)
                | WindowEvent::Moved(_)
        )
    }

    fn handle_visual_bell(&mut self, window_id: WindowId) {
        if let Some(route) = self.router.routes.get_mut(&window_id) {
            route.window.screen.renderer.trigger_visual_bell();

            // Mark content as dirty to ensure render happens
            route
                .window
                .screen
                .ctx_mut()
                .current_mut()
                .renderable_content
                .pending_update
                .set_dirty();

            // Force immediate render to show the bell
            route.request_redraw();

            // Schedule a render after the bell duration to clear it
            let timer_id =
                TimerId::new(Topic::Render, route.window.screen.ctx().current_route());
            let event = EventPayload::new(RioEventType::Rio(RioEvent::Render), window_id);

            // Schedule render to clear bell effect after visual bell duration
            self.scheduler.schedule(
                event,
                crate::constants::BELL_DURATION,
                false,
                timer_id,
            );
        }
    }

    fn handle_audio_bell(&mut self) {
        #[cfg(target_os = "macos")]
        {
            // Use system bell sound on macOS
            unsafe {
                #[link(name = "AppKit", kind = "framework")]
                extern "C" {
                    fn NSBeep();
                }
                NSBeep();
            }
        }

        #[cfg(target_os = "windows")]
        {
            // Use MessageBeep on Windows with MB_OK (0x00000000) for default beep
            unsafe {
                windows_sys::Win32::System::Diagnostics::Debug::MessageBeep(0x00000000);
            }
        }

        #[cfg(all(not(target_os = "macos"), not(target_os = "windows")))]
        {
            #[cfg(feature = "audio")]
            {
                std::thread::spawn(|| {
                    if let Err(e) = play_bell_sound() {
                        tracing::warn!("Failed to play bell sound: {}", e);
                    }
                });
            }
            #[cfg(not(feature = "audio"))]
            {
                tracing::debug!("Audio bell requested but audio feature is not enabled");
            }
        }
    }

    pub fn run(
        &mut self,
        event_loop: EventLoop<EventPayload>,
    ) -> Result<(), Box<dyn Error>> {
        let result = event_loop.run_app(self);
        result.map_err(Into::into)
    }

    fn setup_global_hotkey(&mut self, window_id: WindowId) {
        if let Some(hotkey_string) = &self.config.quake_global_hotkey {
            tracing::info!("Setting up global hotkey: {}", hotkey_string);
            let mut manager =
                GlobalHotkeyManager::new(self.event_proxy.clone(), window_id);
            if let Err(e) = manager.register_hotkey(hotkey_string) {
                tracing::warn!(
                    "Failed to register global hotkey '{}': {}",
                    hotkey_string,
                    e
                );
            } else {
                tracing::info!("Registered global hotkey: {}", hotkey_string);
                self.global_hotkey_manager = Some(manager);
            }
        } else {
            tracing::info!("No global hotkey configured (quake-global-hotkey is None)");
        }
    }

    fn toggle_quake_window(&mut self, window_id: WindowId) {
        tracing::info!("toggle_quake_window called for window {:?}", window_id);
        if let Some(route) = self.router.routes.get_mut(&window_id) {
            let window = &route.window.winit_window;

            if route.window.is_quake_mode {
                // Exit Quake mode - restore previous state
                tracing::info!("Exiting Quake mode, restoring previous state");

                if let Some(pre_state) = &route.window.pre_quake_state {
                    // Restore decorations and resizability
                    window.set_decorations(pre_state.is_decorated);
                    window.set_resizable(pre_state.is_resizable);

                    // Restore size and position
                    let logical_size = rio_window::dpi::LogicalSize::new(
                        pre_state.size.width as f64 / window.scale_factor(),
                        pre_state.size.height as f64 / window.scale_factor(),
                    );
                    let logical_position = rio_window::dpi::LogicalPosition::new(
                        pre_state.position.x as f64 / window.scale_factor(),
                        pre_state.position.y as f64 / window.scale_factor(),
                    );

                    let _ = window.request_inner_size(logical_size);
                    window.set_outer_position(logical_position);

                    // Restore maximized state if needed
                    if pre_state.is_maximized {
                        window.set_maximized(true);
                    }
                }

                route.window.is_quake_mode = false;
                route.window.is_quake_visible = false;
                route.window.pre_quake_state = None;

                // Reset to normal level when exiting Quake mode
                #[cfg(target_os = "macos")]
                {
                    window.set_window_level(WindowLevel::Normal);
                }
            } else {
                // Enter Quake mode
                self.enter_quake_mode(window_id);
                return; // enter_quake_mode handles visibility and focus
            }

            // Only handle visibility and focus for exiting quake mode
            tracing::info!(
                "Setting window visible and focusing after exiting quake mode"
            );
            window.set_visible(true);
            window.focus_window();
            route.window.is_focused = true;

            tracing::info!(
                "Quake toggle completed, is_quake_mode: {}",
                route.window.is_quake_mode
            );
        } else {
            tracing::warn!("No route found for window {:?}", window_id);
        }
    }

    fn handle_quake_global_hotkey(&mut self, window_id: WindowId) {
        tracing::info!(
            "handle_quake_global_hotkey called for window {:?}",
            window_id
        );
        if let Some(route) = self.router.routes.get_mut(&window_id) {
            let window = &route.window.winit_window;

            if route.window.is_quake_mode {
                // Window is in quake mode - toggle visibility
                if route.window.is_quake_visible {
                    // Window is visible - hide it (slide up like Quake console)
                    tracing::info!("Quake window is visible - hiding it");
                    window.set_visible(false);
                    route.window.is_quake_visible = false;
                } else {
                    // Window is hidden - show it (slide down like Quake console)
                    tracing::info!("Quake window is hidden - showing it");
                    window.set_visible(true);
                    window.focus_window();
                    route.window.is_focused = true;
                    route.window.is_quake_visible = true;

                    #[cfg(target_os = "macos")]
                    {
                        // Ensure window stays on top in quake mode
                        window.set_window_level(WindowLevel::AlwaysOnTop);
                    }
                }
            } else {
                // Window is not in quake mode - enter quake mode
                tracing::info!("Window not in quake mode - entering quake mode");
                self.enter_quake_mode(window_id);
            }
        } else {
            tracing::warn!("No route found for window {:?}", window_id);
        }
    }

    fn enter_quake_mode(&mut self, window_id: WindowId) {
        if let Some(route) = self.router.routes.get_mut(&window_id) {
            let window = &route.window.winit_window;

            tracing::info!("Entering Quake mode, saving current state");
            let current_position = window.outer_position().unwrap_or_default();
            let current_size = window.inner_size();
            let is_maximized = window.is_maximized();

            // Save current state
            route.window.pre_quake_state = Some(crate::router::PreQuakeState {
                position: current_position,
                size: current_size,
                is_maximized,
                is_decorated: true, // Assume decorated by default
                is_resizable: true, // Assume resizable by default
            });

            // Apply Quake mode
            window.set_maximized(false);
            window.set_decorations(false);
            window.set_resizable(false);

            // Get current window position and scale factor
            let current_window_pos = window.outer_position().unwrap_or_default();
            let scale_factor = window.scale_factor();

            // AVOID ALL MONITOR DETECTION - use current window position directly
            let (quake_width, quake_height, quake_x, quake_y) = {
                tracing::info!("Using direct position-based calculation");
                tracing::info!(
                    "Current window position: {}x{}",
                    current_window_pos.x,
                    current_window_pos.y
                );

                // Calculate quake dimensions based on config (assume Studio Display size for now)
                let estimated_monitor_width = 5120u32;
                let estimated_monitor_height = 2880u32;

                let quake_width = (estimated_monitor_width as f64
                    * self.config.window.quake_width_percentage as f64)
                    as u32;
                let quake_height = (estimated_monitor_height as f64
                    * self.config.window.quake_height_percentage as f64)
                    as u32;

                // Position quake window on the SAME monitor as current window
                // Keep it on the same monitor but center it horizontally
                let quake_x = if current_window_pos.x >= 2560 {
                    // Window is on a large monitor, center within that monitor's bounds
                    // Find the left edge of the current monitor and center within it
                    let monitor_left = (current_window_pos.x
                        / estimated_monitor_width as i32)
                        * estimated_monitor_width as i32;
                    monitor_left + (estimated_monitor_width as i32 / 2)
                        - (quake_width as i32 / 2)
                } else {
                    // Window is on the primary/left monitor, center it there
                    (estimated_monitor_width as i32 / 2) - (quake_width as i32 / 2)
                };

                // For Y, go to the actual top of the current monitor
                let quake_y = if current_window_pos.y < 0 {
                    // Window is above the primary monitor (Studio Display above MacBook)
                    tracing::info!(
                        "Window is above primary, calculating top of current monitor"
                    );
                    // Find the actual top by using the current Y position
                    let monitor_top = (current_window_pos.y
                        / estimated_monitor_height as i32)
                        * estimated_monitor_height as i32;
                    tracing::info!(
                        "Calculated monitor top: {} (current Y: {})",
                        monitor_top,
                        current_window_pos.y
                    );
                    monitor_top
                } else {
                    // Window is on or below primary monitor
                    tracing::info!("Window is on/below primary, using Y = 0");
                    0
                };

                tracing::info!(
                    "Calculated quake position: {}x{} (size: {}x{})",
                    quake_x,
                    quake_y,
                    quake_width,
                    quake_height
                );
                (quake_width, quake_height, quake_x, quake_y)
            };

            // Use physical coordinates directly
            let physical_position =
                rio_window::dpi::PhysicalPosition::new(quake_x, quake_y);
            let physical_size =
                rio_window::dpi::PhysicalSize::new(quake_width, quake_height);

            // Convert to logical
            let logical_size: rio_window::dpi::LogicalSize<f64> =
                physical_size.to_logical(scale_factor);
            let logical_position: rio_window::dpi::LogicalPosition<f64> =
                physical_position.to_logical(scale_factor);

            tracing::info!(
                "Setting logical position: {}x{}",
                logical_position.x,
                logical_position.y
            );

            let _ = window.request_inner_size(logical_size);
            window.set_outer_position(logical_position);

            route.window.is_quake_mode = true;

            // Always ensure window is visible and focused after entering quake mode
            tracing::info!("Setting window visible and focusing");
            window.set_visible(true);

            // Set window level appropriately
            #[cfg(target_os = "macos")]
            {
                // Set window level to always on top for Quake mode
                window.set_window_level(WindowLevel::AlwaysOnTop);
            }

            // Focus the window and mark route as focused
            window.focus_window();
            route.window.is_focused = true;
            route.window.is_quake_visible = true;

            tracing::info!("Entered quake mode successfully");
        }
    }
}

impl ApplicationHandler<EventPayload> for Application<'_> {
    fn resumed(&mut self, _active_event_loop: &ActiveEventLoop) {}

    fn new_events(&mut self, event_loop: &ActiveEventLoop, cause: StartCause) {
        if cause != StartCause::Init
            && cause != StartCause::CreateWindow
            && cause != StartCause::MacOSReopen
        {
            return;
        }

        if cause == StartCause::MacOSReopen && !self.router.routes.is_empty() {
            return;
        }

        update_colors_based_on_theme(&mut self.config, event_loop.system_theme());

        // Create normal window - Quake mode is now a toggleable state
        self.router.create_window(
            event_loop,
            self.event_proxy.clone(),
            &self.config,
            None,
        );

<<<<<<< HEAD
        // Set up global hotkey for any window if configured
        if let Some(_hotkey_string) = &self.config.quake_global_hotkey {
            if let Some((window_id, _)) = self.router.routes.iter().last() {
                let window_id = *window_id;
                self.setup_global_hotkey(window_id);
            }
        }

        // Schedule title updates every 1s
=======
        // Schedule title updates every 2s
>>>>>>> 3f264a1d
        let timer_id = TimerId::new(Topic::UpdateTitles, 0);
        if !self.scheduler.scheduled(timer_id) {
            self.scheduler.schedule(
                EventPayload::new(RioEventType::Rio(RioEvent::UpdateTitles), unsafe {
                    rio_window::window::WindowId::dummy()
                }),
                Duration::from_secs(2),
                true,
                timer_id,
            );
        }

        tracing::info!("Initialisation complete");
    }

    fn user_event(&mut self, event_loop: &ActiveEventLoop, event: EventPayload) {
        let window_id = event.window_id;
        match event.payload {
            RioEventType::Rio(RioEvent::Render) => {
                if let Some(route) = self.router.routes.get_mut(&window_id) {
                    // Skip rendering for unfocused windows if configured
                    if self.config.renderer.disable_unfocused_render
                        && !route.window.is_focused
                    {
                        return;
                    }

                    // Skip rendering for occluded windows if configured, unless we need to render after occlusion
                    if self.config.renderer.disable_occluded_render
                        && route.window.is_occluded
                        && !route.window.needs_render_after_occlusion
                    {
                        return;
                    }

                    // Clear the one-time render flag if it was set
                    if route.window.needs_render_after_occlusion {
                        route.window.needs_render_after_occlusion = false;
                    }

                    route.request_redraw();
                }
            }
            RioEventType::Rio(RioEvent::RenderRoute(route_id)) => {
                if self.config.renderer.strategy.is_event_based() {
                    if let Some(route) = self.router.routes.get_mut(&window_id) {
                        // Skip rendering for unfocused windows if configured
                        if self.config.renderer.disable_unfocused_render
                            && !route.window.is_focused
                        {
                            return;
                        }

                        // Skip rendering for occluded windows if configured, unless we need to render after occlusion
                        if self.config.renderer.disable_occluded_render
                            && route.window.is_occluded
                            && !route.window.needs_render_after_occlusion
                        {
                            return;
                        }

                        // Clear the one-time render flag if it was set
                        if route.window.needs_render_after_occlusion {
                            route.window.needs_render_after_occlusion = false;
                        }

                        // Mark the renderable content as needing to render
                        if let Some(ctx_item) =
                            route.window.screen.ctx_mut().get_mut(route_id)
                        {
                            ctx_item.val.renderable_content.pending_update.set_dirty();
                        }

                        // Check if we need to throttle based on timing
                        if let Some(wait_duration) = route.window.wait_until() {
                            // We need to wait before rendering again
                            let timer_id = TimerId::new(Topic::RenderRoute, route_id);
                            let event = EventPayload::new(
                                RioEventType::Rio(RioEvent::Render),
                                window_id,
                            );

                            // Only schedule if not already scheduled
                            if !self.scheduler.scheduled(timer_id) {
                                self.scheduler.schedule(
                                    event,
                                    wait_duration,
                                    false,
                                    timer_id,
                                );
                            }
                        } else {
                            // We can render immediately
                            route.request_redraw();
                        }
                    }
                }
            }

            RioEventType::Rio(RioEvent::Wakeup(route_id)) => {
                if self.config.renderer.strategy.is_event_based() {
                    if let Some(route) = self.router.routes.get_mut(&window_id) {
                        // Skip rendering for unfocused windows if configured
                        if self.config.renderer.disable_unfocused_render
                            && !route.window.is_focused
                        {
                            tracing::trace!("Wakeup: Skipping unfocused window");
                            return;
                        }

                        // Skip rendering for occluded windows if configured
                        if self.config.renderer.disable_occluded_render
                            && route.window.is_occluded
                            && !route.window.needs_render_after_occlusion
                        {
                            tracing::trace!("Wakeup: Skipping occluded window");
                            return;
                        }

                        tracing::trace!(
                            "Wakeup: Marking route {} for damage check",
                            route_id
                        );

                        // Mark the renderable content as needing to check for damage
                        // The actual damage retrieval will happen during render
                        if let Some(ctx_item) =
                            route.window.screen.ctx_mut().get_mut(route_id)
                        {
                            ctx_item.val.renderable_content.pending_update.set_dirty();
                            route.schedule_redraw(&mut self.scheduler, route_id);
                        }
                    }
                }
            }
            RioEventType::Rio(RioEvent::UpdateGraphics { route_id, queues }) => {
                if let Some(route) = self.router.routes.get_mut(&window_id) {
                    // Process graphics directly in sugarloaf
                    let sugarloaf = &mut route.window.screen.sugarloaf;

                    for graphic_data in queues.pending {
                        sugarloaf.graphics.insert(graphic_data);
                    }

                    for graphic_data in queues.remove_queue {
                        sugarloaf.graphics.remove(&graphic_data);
                    }

                    // Request a redraw to display the updated graphics
                    route.schedule_redraw(&mut self.scheduler, route_id);
                }
            }
            RioEventType::Rio(RioEvent::PrepareUpdateConfig) => {
                let timer_id = TimerId::new(Topic::UpdateConfig, 0);
                let event = EventPayload::new(
                    RioEventType::Rio(RioEvent::UpdateConfig),
                    window_id,
                );

                if !self.scheduler.scheduled(timer_id) {
                    self.scheduler.schedule(
                        event,
                        Duration::from_millis(250),
                        false,
                        timer_id,
                    );
                }
            }
            RioEventType::Rio(RioEvent::ReportToAssistant(error)) => {
                if let Some(route) = self.router.routes.get_mut(&window_id) {
                    route.report_error(&error);
                }
            }
            RioEventType::Rio(RioEvent::UpdateConfig) => {
                let (config, config_error) = match rio_backend::config::Config::try_load()
                {
                    Ok(config) => (config, None),
                    Err(error) => (rio_backend::config::Config::default(), Some(error)),
                };

                let has_font_updates = self.config.fonts != config.fonts;

                let font_library_errors = if has_font_updates {
                    let new_font_library = rio_backend::sugarloaf::font::FontLibrary::new(
                        config.fonts.to_owned(),
                    );
                    self.router.font_library = Box::new(new_font_library.0);
                    new_font_library.1
                } else {
                    None
                };

                self.config = config;

                let mut has_checked_adaptive_colors = false;
                for (_id, route) in self.router.routes.iter_mut() {
                    // Apply system theme to ensure colors are consistent
                    if !has_checked_adaptive_colors {
                        let system_theme = route.window.winit_window.theme();
                        update_colors_based_on_theme(&mut self.config, system_theme);
                        has_checked_adaptive_colors = true;
                    }

                    if has_font_updates {
                        if let Some(ref err) = font_library_errors {
                            route
                                .window
                                .screen
                                .context_manager
                                .report_error_fonts_not_found(
                                    err.fonts_not_found.clone(),
                                );
                        }
                    }

                    route.update_config(
                        &self.config,
                        &self.router.font_library,
                        has_font_updates,
                    );
                    route.window.configure_window(&self.config);

                    if let Some(error) = &config_error {
                        route.report_error(&error.to_owned().into());
                    } else {
                        route.clear_errors();
                    }
                }
            }
            RioEventType::Rio(RioEvent::Exit) => {
                if let Some(route) = self.router.routes.get_mut(&window_id) {
                    if cfg!(target_os = "macos") && self.config.confirm_before_quit {
                        route.confirm_quit();
                        route.request_redraw();
                    } else {
                        route.quit();
                    }
                }
            }
            RioEventType::Rio(RioEvent::CloseTerminal(route_id)) => {
                if let Some(route) = self.router.routes.get_mut(&window_id) {
                    if route
                        .window
                        .screen
                        .context_manager
                        .should_close_context_manager(route_id)
                    {
                        self.router.routes.remove(&window_id);

                        // Unschedule pending events.
                        self.scheduler.unschedule_window(route_id);

                        if self.router.routes.is_empty() {
                            event_loop.exit();
                        }
                    } else {
                        let size = route.window.screen.context_manager.len();
                        route.window.screen.resize_top_or_bottom_line(size);
                    }
                }
            }
            RioEventType::Rio(RioEvent::CursorBlinkingChange) => {
                if let Some(route) = self.router.routes.get_mut(&window_id) {
                    route.request_redraw();
                }
            }
            RioEventType::Rio(RioEvent::CursorBlinkingChangeOnRoute(route_id)) => {
                if let Some(route) = self.router.routes.get_mut(&window_id) {
                    if route_id == route.window.screen.ctx().current_route() {
                        // Get cursor position for damage
                        let cursor_line = {
                            let terminal = route
                                .window
                                .screen
                                .ctx_mut()
                                .current_mut()
                                .terminal
                                .lock();
                            terminal.cursor().pos.row.0 as usize
                        };

                        // Set UI damage for cursor line
                        route
                            .window
                            .screen
                            .ctx_mut()
                            .current_mut()
                            .renderable_content
                            .pending_update
                            .set_ui_damage(rio_backend::event::TerminalDamage::Partial(
                                [rio_backend::crosswords::LineDamage::new(
                                    cursor_line,
                                    true,
                                )]
                                .into_iter()
                                .collect(),
                            ));

                        route.request_redraw();
                    }
                }
            }
            RioEventType::Rio(RioEvent::Bell) => {
                // Handle visual bell
                if self.config.bell.visual {
                    self.handle_visual_bell(window_id);
                }

                // Handle audio bell
                if self.config.bell.audio {
                    self.handle_audio_bell();
                }
            }
            RioEventType::Rio(RioEvent::PrepareRender(millis)) => {
                if let Some(route) = self.router.routes.get(&window_id) {
                    let timer_id = TimerId::new(
                        Topic::Render,
                        route.window.screen.ctx().current_route(),
                    );
                    let event =
                        EventPayload::new(RioEventType::Rio(RioEvent::Render), window_id);

                    if !self.scheduler.scheduled(timer_id) {
                        self.scheduler.schedule(
                            event,
                            Duration::from_millis(millis),
                            false,
                            timer_id,
                        );
                    }
                }
            }
            RioEventType::Rio(RioEvent::PrepareRenderOnRoute(millis, route_id)) => {
                let timer_id = TimerId::new(Topic::RenderRoute, route_id);
                let event = EventPayload::new(
                    RioEventType::Rio(RioEvent::RenderRoute(route_id)),
                    window_id,
                );

                if !self.scheduler.scheduled(timer_id) {
                    self.scheduler.schedule(
                        event,
                        Duration::from_millis(millis),
                        false,
                        timer_id,
                    );
                }
            }
            RioEventType::Rio(RioEvent::BlinkCursor(millis, route_id)) => {
                let timer_id = TimerId::new(Topic::CursorBlinking, route_id);
                let event = EventPayload::new(
                    RioEventType::Rio(RioEvent::CursorBlinkingChangeOnRoute(route_id)),
                    window_id,
                );

                if !self.scheduler.scheduled(timer_id) {
                    self.scheduler.schedule(
                        event,
                        Duration::from_millis(millis),
                        false,
                        timer_id,
                    );
                }
            }
            RioEventType::Rio(RioEvent::Title(title)) => {
                if let Some(route) = self.router.routes.get_mut(&window_id) {
                    route.set_window_title(&title);
                }
            }
            RioEventType::Rio(RioEvent::TitleWithSubtitle(title, subtitle)) => {
                if let Some(route) = self.router.routes.get_mut(&window_id) {
                    route.set_window_title(&title);
                    route.set_window_subtitle(&subtitle);
                }
            }
            RioEventType::Rio(RioEvent::UpdateTitles) => {
                self.router.update_titles();
            }
            RioEventType::Rio(RioEvent::MouseCursorDirty) => {
                if let Some(route) = self.router.routes.get_mut(&window_id) {
                    route.window.screen.reset_mouse();
                }
            }
            RioEventType::Rio(RioEvent::Scroll(scroll)) => {
                if let Some(route) = self.router.routes.get_mut(&window_id) {
                    let mut terminal = route
                        .window
                        .screen
                        .context_manager
                        .current_mut()
                        .terminal
                        .lock();
                    terminal.scroll_display(scroll);
                    drop(terminal);
                }
            }
            RioEventType::Rio(RioEvent::ClipboardLoad(clipboard_type, format)) => {
                if let Some(route) = self.router.routes.get_mut(&window_id) {
                    if route.window.is_focused {
                        let text = format(
                            self.router
                                .clipboard
                                .borrow_mut()
                                .get(clipboard_type)
                                .as_str(),
                        );
                        route
                            .window
                            .screen
                            .ctx_mut()
                            .current_mut()
                            .messenger
                            .send_bytes(text.into_bytes());
                    }
                }
            }
            RioEventType::Rio(RioEvent::ClipboardStore(clipboard_type, content)) => {
                if let Some(route) = self.router.routes.get_mut(&window_id) {
                    if route.window.is_focused {
                        self.router
                            .clipboard
                            .borrow_mut()
                            .set(clipboard_type, content);
                    }
                }
            }
            RioEventType::Rio(RioEvent::PtyWrite(text)) => {
                if let Some(route) = self.router.routes.get_mut(&window_id) {
                    route
                        .window
                        .screen
                        .ctx_mut()
                        .current_mut()
                        .messenger
                        .send_bytes(text.into_bytes());
                }
            }
            RioEventType::Rio(RioEvent::TextAreaSizeRequest(format)) => {
                if let Some(route) = self.router.routes.get_mut(&window_id) {
                    let dimension =
                        route.window.screen.context_manager.current().dimension;
                    let text =
                        format(crate::renderer::utils::terminal_dimensions(&dimension));
                    route
                        .window
                        .screen
                        .ctx_mut()
                        .current_mut()
                        .messenger
                        .send_bytes(text.into_bytes());
                }
            }
            RioEventType::Rio(RioEvent::ColorRequest(index, format)) => {
                if let Some(route) = self.router.routes.get_mut(&window_id) {
                    let terminal = route
                        .window
                        .screen
                        .context_manager
                        .current()
                        .terminal
                        .lock();
                    let color: ColorRgb = match terminal.colors()[index] {
                        Some(color) => ColorRgb::from_color_arr(color),
                        // Ignore cursor color requests unless it was changed.
                        None if index
                            == crate::crosswords::NamedColor::Cursor as usize =>
                        {
                            return
                        }
                        None => ColorRgb::from_color_arr(
                            route.window.screen.renderer.colors[index],
                        ),
                    };

                    drop(terminal);

                    route
                        .window
                        .screen
                        .ctx_mut()
                        .current_mut()
                        .messenger
                        .send_bytes(format(color).into_bytes());
                }
            }
            RioEventType::Rio(RioEvent::CreateWindow) => {
                self.router.create_window(
                    event_loop,
                    self.event_proxy.clone(),
                    &self.config,
                    None,
                );
            }
            #[cfg(target_os = "macos")]
            RioEventType::Rio(RioEvent::CreateNativeTab(working_dir_overwrite)) => {
                if let Some(route) = self.router.routes.get(&window_id) {
                    // This case happens only for native tabs
                    // every time that a new tab is created through context
                    // it also reaches for the foreground process path if
                    // config.use_current_path is true
                    // For these case we need to make a workaround
                    let config = if working_dir_overwrite.is_some() {
                        rio_backend::config::Config {
                            working_dir: working_dir_overwrite,
                            ..self.config.clone()
                        }
                    } else {
                        self.config.clone()
                    };

                    self.router.create_native_tab(
                        event_loop,
                        self.event_proxy.clone(),
                        &config,
                        Some(&route.window.winit_window.tabbing_identifier()),
                        None,
                    );
                }
            }
            RioEventType::Rio(RioEvent::CreateConfigEditor) => {
                if self.config.navigation.open_config_with_split {
                    self.router.open_config_split(&self.config);
                } else {
                    self.router.open_config_window(
                        event_loop,
                        self.event_proxy.clone(),
                        &self.config,
                    );
                }
            }
            #[cfg(target_os = "macos")]
            RioEventType::Rio(RioEvent::CloseWindow) => {
                self.router.routes.remove(&window_id);
                if self.router.routes.is_empty() && !self.config.confirm_before_quit {
                    event_loop.exit();
                }
            }
            #[cfg(target_os = "macos")]
            RioEventType::Rio(RioEvent::SelectNativeTabByIndex(tab_index)) => {
                if let Some(route) = self.router.routes.get_mut(&window_id) {
                    route.window.winit_window.select_tab_at_index(tab_index);
                }
            }
            #[cfg(target_os = "macos")]
            RioEventType::Rio(RioEvent::SelectNativeTabLast) => {
                if let Some(route) = self.router.routes.get_mut(&window_id) {
                    route
                        .window
                        .winit_window
                        .select_tab_at_index(route.window.winit_window.num_tabs() - 1);
                }
            }
            #[cfg(target_os = "macos")]
            RioEventType::Rio(RioEvent::SelectNativeTabNext) => {
                if let Some(route) = self.router.routes.get_mut(&window_id) {
                    route.window.winit_window.select_next_tab();
                }
            }
            #[cfg(target_os = "macos")]
            RioEventType::Rio(RioEvent::SelectNativeTabPrev) => {
                if let Some(route) = self.router.routes.get_mut(&window_id) {
                    route.window.winit_window.select_previous_tab();
                }
            }
            #[cfg(target_os = "macos")]
            RioEventType::Rio(RioEvent::Hide) => {
                event_loop.hide_application();
            }
            #[cfg(target_os = "macos")]
            RioEventType::Rio(RioEvent::HideOtherApplications) => {
                event_loop.hide_other_applications();
            }
            RioEventType::Rio(RioEvent::Minimize(set_minimize)) => {
                if let Some(route) = self.router.routes.get_mut(&window_id) {
                    route.window.winit_window.set_minimized(set_minimize);
                }
            }
            RioEventType::Rio(RioEvent::ToggleFullScreen) => {
                if let Some(route) = self.router.routes.get_mut(&window_id) {
                    match route.window.winit_window.fullscreen() {
                        None => route
                            .window
                            .winit_window
                            .set_fullscreen(Some(Fullscreen::Borderless(None))),
                        _ => route.window.winit_window.set_fullscreen(None),
                    }
                }
            }
            RioEventType::Rio(RioEvent::ToggleQuake) => {
                self.toggle_quake_window(window_id);
            }
            RioEventType::Rio(RioEvent::QuakeGlobalHotkey) => {
                self.handle_quake_global_hotkey(window_id);
            }
            _ => {}
        }
    }

    #[cfg(target_os = "macos")]
    fn open_urls(&mut self, active_event_loop: &ActiveEventLoop, urls: Vec<String>) {
        if !self.config.navigation.is_native() {
            let config = &self.config;
            for url in urls {
                self.router.create_window(
                    active_event_loop,
                    self.event_proxy.clone(),
                    config,
                    Some(url),
                );
            }
            return;
        }

        let mut tab_id = None;

        // In case only have one window
        for (_, route) in self.router.routes.iter() {
            if tab_id.is_none() {
                tab_id = Some(route.window.winit_window.tabbing_identifier());
            }

            if route.window.is_focused {
                tab_id = Some(route.window.winit_window.tabbing_identifier());
                break;
            }
        }

        if tab_id.is_some() {
            let config = &self.config;
            for url in urls {
                self.router.create_native_tab(
                    active_event_loop,
                    self.event_proxy.clone(),
                    config,
                    tab_id.as_deref(),
                    Some(url),
                );
            }
        }
    }

    fn window_event(
        &mut self,
        event_loop: &ActiveEventLoop,
        window_id: WindowId,
        event: WindowEvent,
    ) {
        // Ignore all events we do not care about.
        if Self::skip_window_event(&event) {
            return;
        }

        let route = match self.router.routes.get_mut(&window_id) {
            Some(window) => window,
            None => return,
        };

        match event {
            WindowEvent::CloseRequested => {
                // MacOS doesn't exit the loop
                if cfg!(target_os = "macos") && self.config.confirm_before_quit {
                    self.router.routes.remove(&window_id);
                    return;
                }

                if self.config.confirm_before_quit {
                    route.confirm_quit();
                    route.request_redraw();
                    return;
                } else {
                    self.router.routes.remove(&window_id);
                }

                if self.router.routes.is_empty() {
                    event_loop.exit();
                }
            }

            WindowEvent::ModifiersChanged(modifiers) => {
                route.window.screen.set_modifiers(modifiers);
            }

            WindowEvent::MouseInput { state, button, .. } => {
                if route.path != RoutePath::Terminal {
                    return;
                }

                if self.config.hide_cursor_when_typing {
                    route.window.winit_window.set_cursor_visible(true);
                }

                match button {
                    MouseButton::Left => {
                        route.window.screen.mouse.left_button_state = state
                    }
                    MouseButton::Middle => {
                        route.window.screen.mouse.middle_button_state = state
                    }
                    MouseButton::Right => {
                        route.window.screen.mouse.right_button_state = state
                    }
                    _ => (),
                }

                #[cfg(target_os = "macos")]
                {
                    if route.window.is_macos_deadzone {
                        return;
                    }
                }

                match state {
                    ElementState::Pressed => {
                        // In case need to switch grid current
                        route.window.screen.select_current_based_on_mouse();

                        if route.window.screen.trigger_hyperlink() {
                            return;
                        }

                        // Process mouse press before bindings to update the `click_state`.
                        if !route.window.screen.modifiers.state().shift_key()
                            && route.window.screen.mouse_mode()
                        {
                            route.window.screen.mouse.click_state = ClickState::None;

                            let code = match button {
                                MouseButton::Left => 0,
                                MouseButton::Middle => 1,
                                MouseButton::Right => 2,
                                // Can't properly report more than three buttons..
                                MouseButton::Back
                                | MouseButton::Forward
                                | MouseButton::Other(_) => return,
                            };

                            route
                                .window
                                .screen
                                .mouse_report(code, ElementState::Pressed);

                            route.window.screen.process_mouse_bindings(button);
                        } else {
                            // Calculate time since the last click to handle double/triple clicks.
                            let now = Instant::now();
                            let elapsed =
                                now - route.window.screen.mouse.last_click_timestamp;
                            route.window.screen.mouse.last_click_timestamp = now;

                            let threshold = Duration::from_millis(300);
                            let mouse = &route.window.screen.mouse;
                            route.window.screen.mouse.click_state = match mouse
                                .click_state
                            {
                                // Reset click state if button has changed.
                                _ if button != mouse.last_click_button => {
                                    route.window.screen.mouse.last_click_button = button;
                                    ClickState::Click
                                }
                                ClickState::Click if elapsed < threshold => {
                                    ClickState::DoubleClick
                                }
                                ClickState::DoubleClick if elapsed < threshold => {
                                    ClickState::TripleClick
                                }
                                _ => ClickState::Click,
                            };

                            // Load mouse point, treating message bar and padding as the closest square.
                            let display_offset = route.window.screen.display_offset();

                            if let MouseButton::Left = button {
                                let pos =
                                    route.window.screen.mouse_position(display_offset);
                                route.window.screen.on_left_click(pos);
                            }

                            route.request_redraw();
                        }
                        route.window.screen.process_mouse_bindings(button);
                    }
                    ElementState::Released => {
                        if !route.window.screen.modifiers.state().shift_key()
                            && route.window.screen.mouse_mode()
                        {
                            let code = match button {
                                MouseButton::Left => 0,
                                MouseButton::Middle => 1,
                                MouseButton::Right => 2,
                                // Can't properly report more than three buttons.
                                MouseButton::Back
                                | MouseButton::Forward
                                | MouseButton::Other(_) => return,
                            };
                            route
                                .window
                                .screen
                                .mouse_report(code, ElementState::Released);
                            return;
                        }

                        // Trigger hints highlighted by the mouse
                        if button == MouseButton::Left
                            && route.window.screen.trigger_hint()
                        {
                            return;
                        }

                        if let MouseButton::Left | MouseButton::Right = button {
                            // Copy selection on release, to prevent flooding the display server.
                            route.window.screen.copy_selection(ClipboardType::Selection);
                        }
                    }
                }
            }

            WindowEvent::CursorMoved { position, .. } => {
                if self.config.hide_cursor_when_typing {
                    route.window.winit_window.set_cursor_visible(true);
                }

                if route.path != RoutePath::Terminal {
                    route.window.winit_window.set_cursor(CursorIcon::Default);
                    return;
                }

                let x = position.x;
                let y = position.y;

                let lmb_pressed =
                    route.window.screen.mouse.left_button_state == ElementState::Pressed;
                let rmb_pressed =
                    route.window.screen.mouse.right_button_state == ElementState::Pressed;

                let has_selection = !route.window.screen.selection_is_empty();

                #[cfg(target_os = "macos")]
                {
                    // Dead zone for MacOS only
                    // e.g: Dragging the terminal
                    if !has_selection
                        && !route.window.screen.context_manager.config.is_native
                        && route.window.screen.is_macos_deadzone(y)
                    {
                        route.window.winit_window.set_cursor(CursorIcon::Default);

                        route.window.is_macos_deadzone = true;
                        return;
                    }

                    route.window.is_macos_deadzone = false;
                }

                if has_selection && (lmb_pressed || rmb_pressed) {
                    route.window.screen.update_selection_scrolling(y);
                }

                let display_offset = route.window.screen.display_offset();
                let old_point = route.window.screen.mouse_position(display_offset);

                let layout = route.window.screen.sugarloaf.window_size();

                let x = x.clamp(0.0, (layout.width as i32 - 1).into()) as usize;
                let y = y.clamp(0.0, (layout.height as i32 - 1).into()) as usize;
                route.window.screen.mouse.x = x;
                route.window.screen.mouse.y = y;

                let point = route.window.screen.mouse_position(display_offset);

                let square_changed = old_point != point;

                let inside_text_area = route.window.screen.contains_point(x, y);
                let square_side = route.window.screen.side_by_pos(x);

                // If the mouse hasn't changed cells, do nothing.
                if !square_changed
                    && route.window.screen.mouse.square_side == square_side
                    && route.window.screen.mouse.inside_text_area == inside_text_area
                {
                    return;
                }

                if route.window.screen.update_highlighted_hints() {
                    route.window.winit_window.set_cursor(CursorIcon::Pointer);
                    route.window.screen.context_manager.request_render();
                } else {
                    let cursor_icon =
                        if !route.window.screen.modifiers.state().shift_key()
                            && route.window.screen.mouse_mode()
                        {
                            CursorIcon::Default
                        } else {
                            CursorIcon::Text
                        };

                    route.window.winit_window.set_cursor(cursor_icon);

                    // In case hyperlink range has cleaned trigger one more render
                    if route
                        .window
                        .screen
                        .context_manager
                        .current()
                        .has_hyperlink_range()
                    {
                        route
                            .window
                            .screen
                            .context_manager
                            .current_mut()
                            .set_hyperlink_range(None);
                        route.window.screen.context_manager.request_render();
                    }
                }

                route.window.screen.mouse.inside_text_area = inside_text_area;
                route.window.screen.mouse.square_side = square_side;

                if (lmb_pressed || rmb_pressed)
                    && (route.window.screen.modifiers.state().shift_key()
                        || !route.window.screen.mouse_mode())
                {
                    route.window.screen.update_selection(point, square_side);
                    route.window.screen.context_manager.request_render();
                } else if square_changed
                    && route.window.screen.has_mouse_motion_and_drag()
                {
                    if lmb_pressed {
                        route.window.screen.mouse_report(32, ElementState::Pressed);
                    } else if route.window.screen.mouse.middle_button_state
                        == ElementState::Pressed
                    {
                        route.window.screen.mouse_report(33, ElementState::Pressed);
                    } else if route.window.screen.mouse.right_button_state
                        == ElementState::Pressed
                    {
                        route.window.screen.mouse_report(34, ElementState::Pressed);
                    } else if route.window.screen.has_mouse_motion() {
                        route.window.screen.mouse_report(35, ElementState::Pressed);
                    }
                }
            }

            WindowEvent::MouseWheel { delta, phase, .. } => {
                if route.path != RoutePath::Terminal {
                    return;
                }

                if self.config.hide_cursor_when_typing {
                    route.window.winit_window.set_cursor_visible(true);
                }

                match delta {
                    MouseScrollDelta::LineDelta(columns, lines) => {
                        let layout = route.window.screen.sugarloaf.rich_text_layout(&0);
                        let new_scroll_px_x = columns * layout.font_size;
                        let new_scroll_px_y = lines * layout.font_size;
                        route
                            .window
                            .screen
                            .scroll(new_scroll_px_x as f64, new_scroll_px_y as f64);
                    }
                    MouseScrollDelta::PixelDelta(mut lpos) => {
                        match phase {
                            TouchPhase::Started => {
                                // Reset offset to zero.
                                route.window.screen.mouse.accumulated_scroll =
                                    Default::default();
                            }
                            TouchPhase::Moved => {
                                // When the angle between (x, 0) and (x, y) is lower than ~25 degrees
                                // (cosine is larger that 0.9) we consider this scrolling as horizontal.
                                if lpos.x.abs() / lpos.x.hypot(lpos.y) > 0.9 {
                                    lpos.y = 0.;
                                } else {
                                    lpos.x = 0.;
                                }

                                route.window.screen.scroll(lpos.x, lpos.y);
                            }
                            _ => (),
                        }
                    }
                }
            }

            WindowEvent::KeyboardInput {
                is_synthetic: false,
                event: key_event,
                ..
            } => {
                if route.has_key_wait(&key_event) {
                    if route.path != RoutePath::Terminal
                        && key_event.state == ElementState::Released
                    {
                        // Scheduler must be cleaned after leave the terminal route
                        self.scheduler.unschedule(TimerId::new(
                            Topic::Render,
                            route.window.screen.ctx().current_route(),
                        ));
                    }
                    return;
                }

                route.window.screen.context_manager.set_last_typing();
                route.window.screen.process_key_event(&key_event);

                if key_event.state == ElementState::Released
                    && self.config.hide_cursor_when_typing
                {
                    route.window.winit_window.set_cursor_visible(false);
                }
            }

            WindowEvent::Ime(ime) => {
                if route.path == RoutePath::Assistant {
                    return;
                }

                match ime {
                    Ime::Commit(text) => {
                        // Don't use bracketed paste for single char input.
                        route.window.screen.paste(&text, text.chars().count() > 1);
                    }
                    Ime::Preedit(text, cursor_offset) => {
                        let preedit = if text.is_empty() {
                            None
                        } else {
                            Some(Preedit::new(text, cursor_offset.map(|offset| offset.0)))
                        };

                        if route.window.screen.context_manager.current().ime.preedit()
                            != preedit.as_ref()
                        {
                            route
                                .window
                                .screen
                                .context_manager
                                .current_mut()
                                .ime
                                .set_preedit(preedit);
                            route.request_redraw();
                        }
                    }
                    Ime::Enabled => {
                        route
                            .window
                            .screen
                            .context_manager
                            .current_mut()
                            .ime
                            .set_enabled(true);
                    }
                    Ime::Disabled => {
                        route
                            .window
                            .screen
                            .context_manager
                            .current_mut()
                            .ime
                            .set_enabled(false);
                    }
                }
            }
            WindowEvent::Touch(touch) => {
                on_touch(route, touch);
            }

            WindowEvent::Focused(focused) => {
                if self.config.hide_cursor_when_typing {
                    route.window.winit_window.set_cursor_visible(true);
                }

                let has_regained_focus = !route.window.is_focused && focused;
                route.window.is_focused = focused;

                // Handle quake mode focus loss - hide window when clicking outside
                if route.window.is_quake_mode && !focused {
                    tracing::info!("Quake window lost focus - hiding window");
                    route.window.winit_window.set_visible(false);
                    route.window.is_quake_visible = false;
                }

                if has_regained_focus {
                    route.request_redraw();
                }

                route.window.screen.on_focus_change(focused);
            }

            WindowEvent::Occluded(occluded) => {
                let was_occluded = route.window.is_occluded;
                route.window.is_occluded = occluded;

                // If window was occluded and is now visible, mark for one-time render
                if was_occluded && !occluded {
                    route.window.needs_render_after_occlusion = true;
                }
            }

            WindowEvent::ThemeChanged(new_theme) => {
                update_colors_based_on_theme(&mut self.config, Some(new_theme));
                route.window.screen.update_config(
                    &self.config,
                    &self.router.font_library,
                    false,
                );
                route.window.configure_window(&self.config);
            }

            WindowEvent::DroppedFile(path) => {
                if route.path == RoutePath::Assistant {
                    return;
                }

                let path: String = path.to_string_lossy().into();
                route.window.screen.paste(&(path + " "), true);
            }

            WindowEvent::Resized(new_size) => {
                if new_size.width == 0 || new_size.height == 0 {
                    return;
                }

                route.window.screen.resize(new_size);
            }

            WindowEvent::ScaleFactorChanged {
                inner_size_writer: _,
                scale_factor,
            } => {
                let scale = scale_factor as f32;
                route
                    .window
                    .screen
                    .set_scale(scale, route.window.winit_window.inner_size());
                route.window.update_vblank_interval();
            }

            WindowEvent::RedrawRequested => {
                // let start = std::time::Instant::now();
                route.window.winit_window.pre_present_notify();

                route.begin_render();

                match route.path {
                    RoutePath::Assistant => {
                        route.window.screen.render_assistant(&route.assistant);
                    }
                    RoutePath::Welcome => {
                        route.window.screen.render_welcome();
                    }
                    RoutePath::Terminal => {
                        route.window.screen.render();
                        // Update IME cursor position after rendering to ensure it's current
                        route.window.screen.update_ime_cursor_position_if_needed(
                            &route.window.winit_window,
                        );
                    }
                    RoutePath::ConfirmQuit => {
                        route.window.screen.render_dialog(
                            "Quit Rio?",
                            "Continue -> press escape key",
                            "Quit -> press enter key",
                        );
                    }
                }

                // let duration = start.elapsed();
                // println!("Time elapsed in render() is: {:?}", duration);
                // }

                if self.config.renderer.strategy.is_game() {
                    route.request_redraw();
                } else if route
                    .window
                    .screen
                    .ctx()
                    .current()
                    .renderable_content
                    .pending_update
                    .is_dirty()
                {
                    route.schedule_redraw(
                        &mut self.scheduler,
                        route.window.screen.ctx().current_route(),
                    );
                }

                event_loop.set_control_flow(ControlFlow::Wait);
            }
            _ => {}
        }
    }

    fn about_to_wait(&mut self, event_loop: &ActiveEventLoop) {
        let control_flow = match self.scheduler.update() {
            Some(instant) => ControlFlow::WaitUntil(instant),
            None => ControlFlow::Wait,
        };
        event_loop.set_control_flow(control_flow);
    }

    fn open_config(&mut self, event_loop: &ActiveEventLoop) {
        if self.config.navigation.open_config_with_split {
            self.router.open_config_split(&self.config);
        } else {
            self.router.open_config_window(
                event_loop,
                self.event_proxy.clone(),
                &self.config,
            );
        }
    }

    fn hook_event(
        &mut self,
        _event_loop: &ActiveEventLoop,
        key: &rio_window::event::KeyEvent,
        modifiers: &rio_window::event::Modifiers,
    ) {
        let window_id = match self.router.get_focused_route() {
            Some(window_id) => window_id,
            None => return,
        };

        let route = match self.router.routes.get_mut(&window_id) {
            Some(window) => window,
            None => return,
        };

        // For menu-triggered events, we need to temporarily set the correct modifiers
        // since menu events don't trigger ModifiersChanged events.
        let original_modifiers = route.window.screen.modifiers;

        // Use the modifiers passed from the menu action
        route.window.screen.set_modifiers(*modifiers);

        // Process the key event
        route.window.screen.process_key_event(key);

        // Restore the original modifiers
        route.window.screen.set_modifiers(original_modifiers);
    }

    // Emitted when the event loop is being shut down.
    // This is irreversible - if this event is emitted, it is guaranteed to be the last event that gets emitted.
    // You generally want to treat this as an “do on quit” event.
    fn exiting(&mut self, _event_loop: &ActiveEventLoop) {
        // Ensure that all the windows are dropped, so the destructors for
        // Renderer and contexts ran.
        self.router.routes.clear();

        // SAFETY: The clipboard must be dropped before the event loop, so use the nop clipboard
        // as a safe placeholder.
        self.router.clipboard =
            std::rc::Rc::new(std::cell::RefCell::new(Clipboard::new_nop()));

        std::process::exit(0);
    }
}

#[cfg(all(
    feature = "audio",
    not(target_os = "macos"),
    not(target_os = "windows")
))]
fn play_bell_sound() -> Result<(), Box<dyn Error>> {
    let host = cpal::default_host();
    let device = host
        .default_output_device()
        .ok_or("No output device available")?;

    let config = device.default_output_config()?;

    match config.sample_format() {
        cpal::SampleFormat::F32 => run_bell::<f32>(&device, &config.into()),
        cpal::SampleFormat::I16 => run_bell::<i16>(&device, &config.into()),
        cpal::SampleFormat::U16 => run_bell::<u16>(&device, &config.into()),
        _ => Err("Unsupported sample format".into()),
    }
}

#[cfg(all(
    feature = "audio",
    not(target_os = "macos"),
    not(target_os = "windows")
))]
fn run_bell<T>(
    device: &cpal::Device,
    config: &cpal::StreamConfig,
) -> Result<(), Box<dyn Error>>
where
    T: cpal::Sample + cpal::SizedSample + cpal::FromSample<f32>,
{
    let sample_rate = config.sample_rate.0 as f32;
    let channels = config.channels as usize;
    let duration_secs = crate::constants::BELL_DURATION.as_secs_f32();
    let total_samples = (sample_rate * duration_secs) as usize;

    let mut sample_clock = 0f32;
    let mut samples_played = 0usize;

    let stream = device.build_output_stream(
        config,
        move |data: &mut [T], _: &cpal::OutputCallbackInfo| {
            for frame in data.chunks_mut(channels) {
                if samples_played >= total_samples {
                    for sample in frame.iter_mut() {
                        *sample = T::from_sample(0.0);
                    }
                } else {
                    let value = (sample_clock * 440.0 * 2.0 * std::f32::consts::PI
                        / sample_rate)
                        .sin()
                        * 0.2;
                    for sample in frame.iter_mut() {
                        *sample = T::from_sample(value);
                    }
                    sample_clock += 1.0;
                    samples_played += 1;
                }
            }
        },
        |err| tracing::error!("Audio stream error: {}", err),
        None,
    )?;

    stream.play()?;
    std::thread::sleep(crate::constants::BELL_DURATION);

    Ok(())
}<|MERGE_RESOLUTION|>--- conflicted
+++ resolved
@@ -465,7 +465,6 @@
             None,
         );
 
-<<<<<<< HEAD
         // Set up global hotkey for any window if configured
         if let Some(_hotkey_string) = &self.config.quake_global_hotkey {
             if let Some((window_id, _)) = self.router.routes.iter().last() {
@@ -474,10 +473,7 @@
             }
         }
 
-        // Schedule title updates every 1s
-=======
         // Schedule title updates every 2s
->>>>>>> 3f264a1d
         let timer_id = TimerId::new(Topic::UpdateTitles, 0);
         if !self.scheduler.scheduled(timer_id) {
             self.scheduler.schedule(
