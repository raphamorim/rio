--- conflicted
+++ resolved
@@ -9,7 +9,6 @@
 use rustc_hash::FxHashMap;
 use std::time::Instant;
 
-<<<<<<< HEAD
 /// UI-level damage tracking for non-terminal elements
 #[derive(Debug, Clone, Copy, Default, PartialEq, Eq)]
 pub struct UIDamage {
@@ -32,7 +31,8 @@
             search: self.search || other.search,
         }
     }
-=======
+}
+
 #[derive(Clone, Copy, Debug)]
 pub enum BackgroundState {
     Set(wgpu::Color),
@@ -42,7 +42,6 @@
 #[derive(Clone, Copy, Debug)]
 pub enum WindowUpdate {
     Background(BackgroundState),
->>>>>>> 4981c391
 }
 
 #[derive(Default, Clone, Debug)]
