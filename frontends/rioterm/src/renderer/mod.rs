--- conflicted
+++ resolved
@@ -1276,18 +1276,6 @@
             }
         }
 
-        // Render navigation rectangles directly
-        // self.navigation.render_directly(
-        //     sugarloaf,
-        //     (window_size.width, window_size.height, scale_factor),
-        //     &self.named_colors,
-        //     context_manager,
-        // );
-
-<<<<<<< HEAD
-        // Search bar disabled for now - TODO: Implement direct rendering
-        // if has_search { ... }
-=======
         // Apply background color from current context if changed
         let current_context = context_manager.current_grid_mut().current_mut();
         let window_update = if let Some(bg_state) =
@@ -1309,7 +1297,6 @@
             None
         };
 
->>>>>>> 4981c391
         sugarloaf.render();
 
         // let _duration = start.elapsed();
