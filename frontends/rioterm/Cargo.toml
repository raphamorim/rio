--- conflicted
+++ resolved
@@ -46,15 +46,11 @@
 url = { workspace = true }
 smallvec = { workspace = true }
 rio-window = { workspace = true }
-<<<<<<< HEAD
-lru = "0.13.0"
+lru = "0.16.0"
 global-hotkey = "0.6.0"
-=======
-lru = "0.16.0"
 
 [target.'cfg(all(not(target_os = "macos"), not(target_os = "windows")))'.dependencies]
 cpal = { version = "0.15", optional = true }
->>>>>>> 3f264a1d
 
 [target.'cfg(target_os = "macos")'.dependencies]
 objc = { workspace = true }
